[package]
name = "ublox-cellular-rs"
version = "0.4.0"
authors = ["Mathias Koch <mk@blackbird.online>"]
description = "Driver crate for u-blox cellular devices, implementation follows 'UBX-13002752 - R65'"
readme = "../README.md"
keywords = ["arm", "cortex-m", "ublox", "cellular", "embedded-hal-driver"]
categories = ["embedded", "no-std"]
license = "MIT OR Apache-2.0"
repository = "https://github.com/BlackbirdHQ/ublox-cellular-rs"
edition = "2021"

[lib]
name = "ublox_cellular"
doctest = false

[dependencies]
<<<<<<< HEAD
atat = { version = "0.17", features = ["derive", "bytes"] }
=======
atat = { version = "0.18", features = ["derive", "bytes"] }
>>>>>>> 7c89f175
embedded-hal = "=1.0.0-alpha.9"
embedded-nal = "0.6"
fugit = { version = "0.3" }
hash32 = "^0.2.1"
hash32-derive = "^0.1.0"
heapless = { version = "^0.7", features = ["serde"] }
nb = "^1"
serde = { version = "^1", default-features = false, features = ["derive"] }
ublox-sockets = "0.5.0"

# Enable `serde` feature of `no-std-net`
no-std-net = { version = "^0.5", features = ["serde"] }

log = { version = "^0.4", default-features = false, optional = true }
defmt = { version = "^0.3", optional = true }

[features]
default = ["lara-r6", "socket-udp", "socket-tcp"]

# Use `defmt-impl to enable defmt based logging
defmt-impl = ["defmt", "ublox-sockets/defmt", "fugit/defmt", "atat/defmt", "heapless/defmt-impl"]
# Use `log-impl` to enable log based logging
log-impl = ["log", "ublox-sockets/log", "atat/log"]

lara-r2 = []
lara-r6 = []
leon-g1 = []
lisa-u2 = []
mpci-l2 = []
sara-g3 = []
sara-g4 = []
sara-r5 = ["upsd-context-activation"]
sara-u1 = []
sara-u2 = ["upsd-context-activation"]
toby-l2 = []
toby-r2 = []
topy-l4 = []

upsd-context-activation = []

socket-tcp = ["ublox-sockets/socket-tcp"]
socket-udp = ["ublox-sockets/socket-udp"]<|MERGE_RESOLUTION|>--- conflicted
+++ resolved
@@ -15,11 +15,7 @@
 doctest = false
 
 [dependencies]
-<<<<<<< HEAD
-atat = { version = "0.17", features = ["derive", "bytes"] }
-=======
 atat = { version = "0.18", features = ["derive", "bytes"] }
->>>>>>> 7c89f175
 embedded-hal = "=1.0.0-alpha.9"
 embedded-nal = "0.6"
 fugit = { version = "0.3" }
