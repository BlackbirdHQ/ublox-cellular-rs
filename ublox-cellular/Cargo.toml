--- conflicted
+++ resolved
@@ -24,15 +24,9 @@
 heapless = { version = "^0.7", features = ["serde"] }
 nb = "^1"
 serde = { version = "^1", default-features = false, features = ["derive"] }
-<<<<<<< HEAD
 ublox-sockets = { version = "0.2" }
-#ublox-sockets = { path = "../../ublox-sockets" }
-=======
-ublox-sockets = { git = "https://github.com/BlackbirdHQ/ublox-sockets", rev = "61413b7" }
-# ublox-sockets = { path = "../../ublox-sockets" }
 
 # Enable `serde` feature of `no-std-net`
->>>>>>> 0d8224fe
 no-std-net = { version = "^0.5", features = ["serde"] }
 
 log = { version = "^0.4", default-features = false, optional = true }
