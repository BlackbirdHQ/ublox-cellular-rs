<<<<<<< HEAD
use crate::{command::network_service::GetOperatorSelection, command::network_service::responses::OperatorSelection, command::{
        ip_transport_layer,
        network_service::GetNetworkRegistrationStatus,
        psn::{
            self, types::PSEventReportingMode, GetEPSNetworkRegistrationStatus,
            GetGPRSNetworkRegistrationStatus, SetPacketSwitchedEventReporting,
        },
        Urc,
    }, error::GenericError, services::data::ContextState, command::error::UbloxError, state::{Event, NetworkStatus, ServiceStatus}};
use atat::{atat_derive::AtatLen, AtatClient};
use core::{
    cell::{BorrowError, BorrowMutError, Cell, RefCell},
    ops::DerefMut,
};
=======
use crate::{
    command::{
        mobile_control::{types::Functionality, SetModuleFunctionality},
        network_service::{
            types::OperatorSelectionMode, GetNetworkRegistrationStatus, SetOperatorSelection,
        },
        psn::{
            self, types::PDPContextStatus, GetEPSNetworkRegistrationStatus,
            GetGPRSNetworkRegistrationStatus, GetPDPContextState, SetPDPContextState,
        },
        Urc,
    },
    error::GenericError,
    registration::{self, ConnectionState, RegistrationState},
    services::data::ContextState,
};
use atat::{atat_derive::AtatLen, AtatClient};
use core::{
    cell::{BorrowError, BorrowMutError, Cell, RefCell},
    convert::TryInto,
};
use embedded_time::{duration::*, Clock, TimeError};
>>>>>>> 9bd6e7cc
use hash32_derive::Hash32;
use serde::{Deserialize, Serialize};

const REGISTRATION_CHECK_INTERVAL: Seconds<u32> = Seconds::<u32>(15);
const REGISTRATION_TIMEOUT: Minutes<u32> = Minutes::<u32>(5);

#[derive(Debug, PartialEq)]
pub enum Error {
    Generic(GenericError),
    AT(atat::Error<UbloxError>),
    RegistrationDenied,
    UnknownProfile,
    ActivationFailed,
    _Unknown,
}

impl From<TimeError> for Error {
    fn from(e: TimeError) -> Self {
        Error::Generic(e.into())
    }
}

impl From<BorrowMutError> for Error {
    fn from(e: BorrowMutError) -> Self {
        Error::Generic(e.into())
    }
}

impl From<BorrowError> for Error {
    fn from(e: BorrowError) -> Self {
        Error::Generic(e.into())
    }
}

#[derive(
    Debug, Clone, Copy, Eq, PartialEq, Hash32, Serialize, Deserialize, AtatLen, defmt::Format,
)]
pub struct ProfileId(pub u8);

#[derive(Debug, Clone, Copy, Eq, PartialEq, Serialize, Deserialize, AtatLen, defmt::Format)]
pub struct ContextId(pub u8);

pub struct AtTx<C> {
    urc_attempts: Cell<u8>,
    max_urc_attempts: u8,
    consecutive_timeouts: Cell<u8>,
    client: RefCell<C>,
}

impl<C: AtatClient> AtTx<C> {
    pub fn new(client: C, max_urc_attempts: u8) -> Self {
        Self {
            urc_attempts: Cell::new(0),
            consecutive_timeouts: Cell::new(0),
            max_urc_attempts,
            client: RefCell::new(client),
        }
    }

    pub fn reset(&self) -> Result<(), Error> {
        self.client.try_borrow_mut()?.reset();
        Ok(())
    }

    pub fn send<A: atat::AtatCmd>(&self, req: &A) -> Result<A::Response, Error> {
        self.client
            .try_borrow_mut()?
            .send(req)
            .map_err(|e| match e {
                nb::Error::Other(ate) => {
                    let request = req.as_bytes();
                    defmt::error!("{}: [{=[u8]:a}]", ate, request[..request.len() - 2]);

                    if let atat::Error::Timeout = ate {
                        let new_value = self.consecutive_timeouts.get() + 1;
                        self.consecutive_timeouts.set(new_value);
                    }
                    Error::AT(ate)
                }
                nb::Error::WouldBlock => Error::_Unknown,
            })
            .map(|res| {
                self.consecutive_timeouts.set(0);
                res
            })
    }

    pub fn handle_urc<F: FnOnce(Urc) -> bool>(&self, f: F) -> Result<(), Error> {
        self.client
            .try_borrow_mut()?
            .peek_urc_with::<Urc, _>(|urc| {
                if !f(urc.clone()) {
                    let a = self.urc_attempts.get();
                    if a < self.max_urc_attempts {
                        self.urc_attempts.set(a + 1);
                        return false;
                    } else {
<<<<<<< HEAD
                        defmt::warn!("Dropping stale URC!");
=======
                        defmt::warn!("Dropping stale URC! {}", defmt::Debug2Format(&urc));
>>>>>>> 9bd6e7cc
                    }
                }
                self.urc_attempts.set(0);
                true
            });

        Ok(())
    }
}

<<<<<<< HEAD
pub struct Network<C> {
    pub(crate) network_status: RefCell<NetworkStatus>,
=======
pub struct Network<C, CLK>
where
    CLK: Clock,
{
    pub(crate) status: RefCell<RegistrationState<CLK>>,
>>>>>>> 9bd6e7cc
    pub(crate) context_state: Cell<ContextState>,
    pub(crate) at_tx: AtTx<C>,
}

impl<C, CLK> Network<C, CLK>
where
    C: AtatClient,
    CLK: Clock,
{
<<<<<<< HEAD
    pub(crate) fn new(at_tx: AtTx<C>) -> Self {
        Network {
            network_status: RefCell::new(NetworkStatus::new()),
=======
    pub(crate) fn new(at_tx: AtTx<C>, timer: CLK) -> Self {
        Network {
            status: RefCell::new(RegistrationState::new(timer)),
>>>>>>> 9bd6e7cc
            context_state: Cell::new(ContextState::Setup),
            at_tx,
        }
    }

<<<<<<< HEAD
    pub fn get_event(&self) -> Result<Option<Event>, Error> {
        Ok(self.network_status.try_borrow_mut()?.events.dequeue())
    }

    pub fn push_event(&self, event: Event) -> Result<(), Error> {
        Ok(self.network_status.try_borrow_mut()?.push_event(event))
    }

    pub fn clear_events(&self) -> Result<(), Error> {
        let mut status = self.network_status.try_borrow_mut()?;
        while !status.events.is_empty() {
            status.events.dequeue();
        }
        Ok(())
    }

    pub fn is_registered(&self) -> Result<ServiceStatus, Error> {
        let mut status = self.network_status.try_borrow_mut()?;

        status.compare_and_set(
            self.send_internal(&GetNetworkRegistrationStatus, true)?
                .into(),
        );

        status.compare_and_set(
            self.send_internal(&GetGPRSNetworkRegistrationStatus, true)?
                .into(),
        );

        if !status.ps_reg_status.is_registered() {
            status.compare_and_set(
                self.send_internal(&GetEPSNetworkRegistrationStatus, true)?
                    .into(),
            );
        }

        let mut service_status: ServiceStatus = status.deref_mut().into();

        let OperatorSelection { mode, oper, act } =
            self.send_internal(&GetOperatorSelection, true)?;

        service_status.network_registration_mode = mode;
        service_status.operator = oper;

        if let Some(act) = act {
            service_status.rat = act;
        }

        Ok(service_status)
=======
    pub fn is_connected(&self) -> Result<bool, Error> {
        let ns = self.status.try_borrow()?;
        Ok(matches!(ns.conn_state, ConnectionState::Connected))
    }

    pub fn reset_reg_time(&self) -> Result<(), Error> {
        let mut ns = self.status.try_borrow_mut()?;
        let now = ns.timer.try_now().map_err(TimeError::from)?;

        ns.reg_start_time.replace(now);
        ns.reg_check_time = ns.reg_start_time;
        Ok(())
    }

    pub fn process_events(&self) -> Result<(), Error>
    where
        Generic<CLK::T>: TryInto<Milliseconds>,
    {
        if self.at_tx.consecutive_timeouts.get() > 10 {
            defmt::warn!("Resetting the modem due to consecutive AT timeouts");
            return Err(Error::Generic(GenericError::Timeout));
        }

        self.handle_urc()?;
        self.check_registration_state()?;
        self.intervene_registration()?;
        // self.check_running_imsi();

        let mut ns = self.status.try_borrow_mut()?;

        let now = ns.timer.try_now().map_err(TimeError::from)?;
        let should_check = ns
            .reg_check_time
            .and_then(|ref reg_check_time| {
                now.checked_duration_since(reg_check_time)
                    .and_then(|dur| dur.try_into().ok())
                    .map(|dur| dur >= REGISTRATION_CHECK_INTERVAL)
            })
            .unwrap_or(true);

        if ns.conn_state != ConnectionState::Connecting || !should_check {
            return Ok(());
        }

        ns.reg_check_time.replace(now);
        drop(ns);

        self.update_registration()?;

        let ns = self.status.try_borrow()?;
        let now = ns.timer.try_now().map_err(TimeError::from)?;
        let is_timeout = ns
            .reg_start_time
            .and_then(|ref reg_start_time| {
                now.checked_duration_since(reg_start_time)
                    .and_then(|dur| dur.try_into().ok())
                    .map(|dur| dur >= REGISTRATION_TIMEOUT)
            })
            .unwrap_or(false);

        if ns.conn_state == ConnectionState::Connecting && is_timeout {
            defmt::warn!("Resetting the modem due to the network registration timeout");

            return Err(Error::Generic(GenericError::Timeout));
        }
        Ok(())
    }

    pub fn check_registration_state(&self) -> Result<(), Error> {
        let mut ns = self.status.try_borrow_mut()?;

        // Don't do anything if we are actually disconnected by choice
        if ns.conn_state == ConnectionState::Disconnected {
            return Ok(());
        }

        // If both (CSD + PSD) is registered, or EPS is registered, we are connected!
        if (ns.csd.registered() && ns.psd.registered()) || ns.eps.registered() {
            ns.set_connection_state(ConnectionState::Connected);
        } else if ns.conn_state == ConnectionState::Connected {
            // FIXME: potentially go back into connecting state only when getting into
            // a 'sticky' non-registered state
            ns.reset();
            ns.set_connection_state(ConnectionState::Connecting);
        }

        Ok(())
    }

    pub fn intervene_registration(&self) -> Result<(), Error>
    where
        Generic<CLK::T>: TryInto<Milliseconds>,
    {
        let mut ns = self.status.try_borrow_mut()?;

        if ns.conn_state != ConnectionState::Connecting {
            return Ok(());
        }

        let now = ns.timer.try_now().map_err(TimeError::from)?;

        // If EPS has been sticky for longer than `timeout`
        let timeout = Seconds(ns.registration_interventions * 15);
        if ns.eps.sticky() && ns.eps.duration(now) >= timeout {
            // If (EPS + CSD) is not attempting registration
            if ns.eps.get_status() == registration::Status::NotRegistering
                && ns.csd.get_status() == registration::Status::NotRegistering
            {
                defmt::trace!(
                    "Sticky not registering state for {} s, PLMN reselection",
                    Seconds::<u32>::from(ns.eps.duration(now)).integer()
                );

                ns.csd.reset();
                ns.psd.reset();
                ns.eps.reset();
                ns.registration_interventions += 1;
                self.send_internal(
                    &SetOperatorSelection {
                        mode: OperatorSelectionMode::Automatic,
                    },
                    false,
                )
                .ok();
                return Ok(());

            // If (EPS + CSD) is denied registration
            } else if ns.eps.get_status() == registration::Status::Denied
                && ns.csd.get_status() == registration::Status::Denied
            {
                defmt::trace!(
                    "Sticky denied state for {} s, RF reset",
                    Seconds::<u32>::from(ns.eps.duration(now)).integer()
                );
                ns.csd.reset();
                ns.psd.reset();
                ns.eps.reset();
                ns.registration_interventions += 1;
                self.send_internal(
                    &SetModuleFunctionality {
                        fun: Functionality::Minimum,
                        rst: None,
                    },
                    false,
                )?;
                self.send_internal(
                    &SetModuleFunctionality {
                        fun: Functionality::Full,
                        rst: None,
                    },
                    false,
                )?;
                return Ok(());
            }
        }

        // If CSD has been sticky for longer than `timeout`,
        // and (CSD + PSD) is denied registration.
        if ns.csd.sticky()
            && ns.csd.duration(now) >= timeout
            && ns.csd.get_status() == registration::Status::Denied
            && ns.psd.get_status() == registration::Status::Denied
        {
            defmt::trace!(
                "Sticky CSD and PSD denied state for {} s, RF reset",
                Seconds::<u32>::from(ns.csd.duration(now)).integer()
            );
            ns.csd.reset();
            ns.psd.reset();
            ns.eps.reset();
            ns.registration_interventions += 1;
            self.send_internal(
                &SetModuleFunctionality {
                    fun: Functionality::Minimum,
                    rst: None,
                },
                false,
            )?;
            self.send_internal(
                &SetModuleFunctionality {
                    fun: Functionality::Full,
                    rst: None,
                },
                false,
            )?;
            return Ok(());
        }

        // If CSD is registered, but PSD has been sticky for longer than `timeout`,
        // and (PSD + EPS) is not attempting registration.
        if ns.csd.registered()
            && ns.psd.sticky()
            && ns.psd.duration(now) >= timeout
            && ns.psd.get_status() == registration::Status::NotRegistering
            && ns.eps.get_status() == registration::Status::NotRegistering
        {
            defmt::trace!(
                "Sticky not registering PSD state for {} s, force GPRS attach",
                Seconds::<u32>::from(ns.psd.duration(now)).integer()
            );
            ns.psd.reset();
            ns.registration_interventions += 1;
            self.send_internal(&GetPDPContextState, true)?;

            if self
                .send_internal(
                    &SetPDPContextState {
                        status: PDPContextStatus::Activated,
                        cid: None,
                    },
                    true,
                )
                .is_err()
            {
                ns.csd.reset();
                ns.psd.reset();
                ns.eps.reset();
                defmt::trace!("GPRS attach failed, try PLMN reselection");
                self.send_internal(
                    &SetOperatorSelection {
                        mode: OperatorSelectionMode::Automatic,
                    },
                    true,
                )?;
            }
        }

        Ok(())
>>>>>>> 9bd6e7cc
    }

    pub fn update_registration(&self) -> Result<(), Error> {
        let mut status = self.status.try_borrow_mut()?;
        let ts = status.timer.try_now().map_err(TimeError::from)?;

        if let Ok(reg) = self.send_internal(&GetNetworkRegistrationStatus, false) {
            status.compare_and_set(reg.into(), ts);
        }

        if let Ok(reg) = self.send_internal(&GetGPRSNetworkRegistrationStatus, false) {
            status.compare_and_set(reg.into(), ts);
        }

        if let Ok(reg) = self.send_internal(&GetEPSNetworkRegistrationStatus, false) {
            status.compare_and_set(reg.into(), ts);
        }

        Ok(())
    }

    pub(crate) fn handle_urc(&self) -> Result<(), Error> {
        self.at_tx.handle_urc(|urc| {
            match urc {
                Urc::NetworkDetach => {
                    defmt::warn!("Network Detach URC!");
                }
                Urc::MobileStationDetach => {
                    defmt::warn!("ME Detach URC!");
                }
                Urc::NetworkDeactivate => {
                    defmt::warn!("Network Deactivate URC!");
                }
                Urc::MobileStationDeactivate => {
                    defmt::warn!("ME Deactivate URC!");
                }
                Urc::NetworkPDNDeactivate => {
                    defmt::warn!("Network PDN Deactivate URC!");
                }
                Urc::MobileStationPDNDeactivate => {
                    defmt::warn!("ME PDN Deactivate URC!");
                }
                Urc::ExtendedPSNetworkRegistration(psn::urc::ExtendedPSNetworkRegistration {
                    state,
                }) => {
                    defmt::info!("[URC] ExtendedPSNetworkRegistration {}", state);
                }
                Urc::GPRSNetworkRegistration(reg_params) => {
<<<<<<< HEAD
                    if let Ok(mut params) = self.network_status.try_borrow_mut() {
                        params.compare_and_set(reg_params.into())
                    }
                }
                Urc::EPSNetworkRegistration(reg_params) => {
                    if let Ok(mut params) = self.network_status.try_borrow_mut() {
                        params.compare_and_set(reg_params.into())
                    }
                }
                Urc::NetworkRegistration(reg_params) => {
                    if let Ok(mut params) = self.network_status.try_borrow_mut() {
                        params.compare_and_set(reg_params.into())
=======
                    if let Ok(mut params) = self.status.try_borrow_mut() {
                        if let Ok(ts) = params.timer.try_now() {
                            params.compare_and_set(reg_params.into(), ts)
                        }
                    }
                }
                Urc::EPSNetworkRegistration(reg_params) => {
                    if let Ok(mut params) = self.status.try_borrow_mut() {
                        if let Ok(ts) = params.timer.try_now() {
                            params.compare_and_set(reg_params.into(), ts)
                        }
                    }
                }
                Urc::NetworkRegistration(reg_params) => {
                    if let Ok(mut params) = self.status.try_borrow_mut() {
                        if let Ok(ts) = params.timer.try_now() {
                            params.compare_and_set(reg_params.into(), ts)
                        }
>>>>>>> 9bd6e7cc
                    }
                }
                Urc::DataConnectionActivated(psn::urc::DataConnectionActivated {
                    result,
                    ip_addr: _,
                }) => {
<<<<<<< HEAD
                    defmt::info!("[URC] DataConnectionActivated {:u8}", result);
                    if let Ok(mut params) = self.network_status.try_borrow_mut() {
                        params.push_event(Event::DataActive);
                    }
=======
                    defmt::info!("[URC] DataConnectionActivated {=u8}", result);
                    self.context_state.set(ContextState::Active);
>>>>>>> 9bd6e7cc
                }
                Urc::DataConnectionDeactivated(psn::urc::DataConnectionDeactivated {
                    profile_id,
                }) => {
<<<<<<< HEAD
                    defmt::info!("[URC] DataConnectionDeactivated {:?}", profile_id);
                    if let Ok(mut params) = self.network_status.try_borrow_mut() {
                        params.push_event(Event::DataInactive);
                    }
=======
                    defmt::info!("[URC] DataConnectionDeactivated {}", profile_id);
                    self.context_state.set(ContextState::Activating);
>>>>>>> 9bd6e7cc
                }
                Urc::MessageWaitingIndication(_) => {
                    defmt::info!("[URC] MessageWaitingIndication");
                }
                _ => return false,
            };
            true
        })
    }

    pub(crate) fn send_internal<A>(
        &self,
        req: &A,
        check_urc: bool,
    ) -> Result<A::Response, Error>
    where
        A: atat::AtatCmd,
        // A::Error: Into<UbloxError>
    {
        if check_urc {
            if let Err(e) = self.handle_urc() {
                defmt::error!("Failed handle URC  {}", defmt::Debug2Format(&e));
            }
        }

<<<<<<< HEAD
        self.at_tx
            .client
            .try_borrow_mut()?
            .send(req)
            .map_err(|e| match e {
                nb::Error::Other(ate) => {
                    match core::str::from_utf8(&req.as_bytes()) {
                        Ok(s) => defmt::error!("{:?}: [{:str}]", ate, s[..s.len() - 2]),
                        Err(_) => defmt::error!(
                            "{:?}: {:?}",
                            ate,
                            core::convert::AsRef::<[u8]>::as_ref(&req.as_bytes())
                        ),
                    };
                    // Error::AT(ate.into())
                    Error::_Unknown
                }
                nb::Error::WouldBlock => Error::_Unknown,
            })
=======
        self.at_tx.send(req)
>>>>>>> 9bd6e7cc
    }
}

#[cfg(test)]
mod tests {
    use embedded_time::{duration::*, Instant};

    use crate::{
        registration::Status,
        test_helpers::{MockAtClient, MockTimer},
    };

    use super::*;

    #[test]
    #[ignore]
    fn intervene_registration() {
        // Setup
        let tx = AtTx::new(MockAtClient::new(0), 5);
        let timer = MockTimer::new(Some(25_234));
        let network = Network::new(tx, timer);
        let mut ns = network.status.borrow_mut();
        ns.conn_state = ConnectionState::Connecting;
        // Update both started & updated
        ns.eps
            .set_status(Status::NotRegistering, Instant::new(1234));
        // Update only updated
        ns.eps
            .set_status(Status::NotRegistering, Instant::new(1534));
        ns.csd
            .set_status(Status::NotRegistering, Instant::new(1534));

        assert_eq!(ns.eps.updated(), Some(Instant::new(1534)));
        assert_eq!(ns.eps.started(), Some(Instant::new(1234)));
        assert!(ns.eps.sticky());

        let ts = ns.timer.try_now().unwrap();
        assert_eq!(ns.eps.duration(ts), Milliseconds(24_000_u32));
        drop(ns);

        assert!(network.intervene_registration().is_ok());

        let ns = network.status.borrow();
        assert_eq!(ns.registration_interventions, 2);
    }

<<<<<<< HEAD
    impl AtatClient for AtClient {
        fn send<A: atat::AtatCmd>(&mut self, _cmd: &A) -> nb::Result<A::Response, atat::Error<A::Error>> {
            unreachable!()
        }

        fn peek_urc_with<URC: atat::AtatUrc, F: FnOnce(URC::Response) -> bool>(&mut self, f: F) {
            if let Some(urc) = URC::parse(b"+UREG:0") {
                if f(urc) {
                    self.n_urcs_dequeued += 1;
                }
            }
        }

        fn check_response<A: atat::AtatCmd>(
            &mut self,
            _cmd: &A,
        ) -> nb::Result<A::Response, atat::Error<A::Error>> {
            unreachable!()
        }
=======
    #[test]
    fn reset_reg_time() {
        let tx = AtTx::new(MockAtClient::new(0), 5);
        let timer = MockTimer::new(Some(1234));
        let network = Network::new(tx, timer);

        assert!(network.reset_reg_time().is_ok());

        let ns = network.status.borrow();
        assert_eq!(ns.reg_start_time, Some(Instant::new(1234)));
        assert_eq!(ns.reg_check_time, Some(Instant::new(1234)));
    }
>>>>>>> 9bd6e7cc

    #[test]
    fn check_registration_state() {
        let tx = AtTx::new(MockAtClient::new(0), 5);
        let timer = MockTimer::new(Some(1234));
        let network = Network::new(tx, timer);

        // Check that `ConnectionState` will change from `Connected` to `Connecting`
        // with a state reset, if neither (csd + psd) || eps is actually registered
        let mut ns = network.status.borrow_mut();
        ns.conn_state = ConnectionState::Connected;
        ns.registration_interventions = 3;
        ns.csd.set_status(Status::Denied, Instant::new(1));
        ns.eps.set_status(Status::NotRegistering, Instant::new(5));
        drop(ns);

        assert!(network.check_registration_state().is_ok());

        let mut ns = network.status.borrow_mut();
        assert_eq!(ns.conn_state, ConnectionState::Connecting);
        assert_eq!(ns.reg_start_time, Some(Instant::new(1234)));
        assert_eq!(ns.reg_check_time, Some(Instant::new(1234)));
        assert_eq!(ns.csd.get_status(), Status::None);
        assert_eq!(ns.csd.updated(), None);
        assert_eq!(ns.csd.started(), None);
        assert_eq!(ns.psd.get_status(), Status::None);
        assert_eq!(ns.psd.updated(), None);
        assert_eq!(ns.psd.started(), None);
        assert_eq!(ns.eps.get_status(), Status::None);
        assert_eq!(ns.eps.updated(), None);
        assert_eq!(ns.eps.started(), None);

        // Check that `ConnectionState` will change from `Connecting` to `Connected`
        // if eps is actually registered
        ns.eps.set_status(Status::Roaming, Instant::new(5));
        drop(ns);

        assert!(network.check_registration_state().is_ok());

        let mut ns = network.status.borrow_mut();
        assert_eq!(ns.conn_state, ConnectionState::Connected);

        // Check that `ConnectionState` will change from `Connecting` to `Connected`
        // if (csd + psd) is actually registered
        ns.conn_state = ConnectionState::Connecting;
        ns.reset();
        ns.eps.set_status(Status::Denied, Instant::new(5));
        ns.csd.set_status(Status::Roaming, Instant::new(5));
        ns.psd.set_status(Status::Home, Instant::new(5));
        drop(ns);

        assert!(network.check_registration_state().is_ok());

        let ns = network.status.borrow_mut();
        assert_eq!(ns.conn_state, ConnectionState::Connected);
    }

    #[test]
    fn unhandled_urcs() {
        let tx = AtTx::new(MockAtClient::new(0), 5);

        tx.handle_urc(|_| false).unwrap();
        assert_eq!(tx.client.borrow().n_urcs_dequeued, 0);
        tx.handle_urc(|_| false).unwrap();
        tx.handle_urc(|_| false).unwrap();
        tx.handle_urc(|_| false).unwrap();
        tx.handle_urc(|_| false).unwrap();
        tx.handle_urc(|_| false).unwrap();
        assert_eq!(tx.client.borrow().n_urcs_dequeued, 1);
        tx.handle_urc(|_| false).unwrap();
        tx.handle_urc(|_| true).unwrap();
        tx.handle_urc(|_| false).unwrap();
        assert_eq!(tx.client.borrow().n_urcs_dequeued, 2);
    }
}<|MERGE_RESOLUTION|>--- conflicted
+++ resolved
@@ -1,19 +1,3 @@
-<<<<<<< HEAD
-use crate::{command::network_service::GetOperatorSelection, command::network_service::responses::OperatorSelection, command::{
-        ip_transport_layer,
-        network_service::GetNetworkRegistrationStatus,
-        psn::{
-            self, types::PSEventReportingMode, GetEPSNetworkRegistrationStatus,
-            GetGPRSNetworkRegistrationStatus, SetPacketSwitchedEventReporting,
-        },
-        Urc,
-    }, error::GenericError, services::data::ContextState, command::error::UbloxError, state::{Event, NetworkStatus, ServiceStatus}};
-use atat::{atat_derive::AtatLen, AtatClient};
-use core::{
-    cell::{BorrowError, BorrowMutError, Cell, RefCell},
-    ops::DerefMut,
-};
-=======
 use crate::{
     command::{
         mobile_control::{types::Functionality, SetModuleFunctionality},
@@ -36,7 +20,6 @@
     convert::TryInto,
 };
 use embedded_time::{duration::*, Clock, TimeError};
->>>>>>> 9bd6e7cc
 use hash32_derive::Hash32;
 use serde::{Deserialize, Serialize};
 
@@ -134,11 +117,7 @@
                         self.urc_attempts.set(a + 1);
                         return false;
                     } else {
-<<<<<<< HEAD
-                        defmt::warn!("Dropping stale URC!");
-=======
                         defmt::warn!("Dropping stale URC! {}", defmt::Debug2Format(&urc));
->>>>>>> 9bd6e7cc
                     }
                 }
                 self.urc_attempts.set(0);
@@ -149,16 +128,11 @@
     }
 }
 
-<<<<<<< HEAD
-pub struct Network<C> {
-    pub(crate) network_status: RefCell<NetworkStatus>,
-=======
 pub struct Network<C, CLK>
 where
     CLK: Clock,
 {
     pub(crate) status: RefCell<RegistrationState<CLK>>,
->>>>>>> 9bd6e7cc
     pub(crate) context_state: Cell<ContextState>,
     pub(crate) at_tx: AtTx<C>,
 }
@@ -168,71 +142,14 @@
     C: AtatClient,
     CLK: Clock,
 {
-<<<<<<< HEAD
-    pub(crate) fn new(at_tx: AtTx<C>) -> Self {
-        Network {
-            network_status: RefCell::new(NetworkStatus::new()),
-=======
     pub(crate) fn new(at_tx: AtTx<C>, timer: CLK) -> Self {
         Network {
             status: RefCell::new(RegistrationState::new(timer)),
->>>>>>> 9bd6e7cc
             context_state: Cell::new(ContextState::Setup),
             at_tx,
         }
     }
 
-<<<<<<< HEAD
-    pub fn get_event(&self) -> Result<Option<Event>, Error> {
-        Ok(self.network_status.try_borrow_mut()?.events.dequeue())
-    }
-
-    pub fn push_event(&self, event: Event) -> Result<(), Error> {
-        Ok(self.network_status.try_borrow_mut()?.push_event(event))
-    }
-
-    pub fn clear_events(&self) -> Result<(), Error> {
-        let mut status = self.network_status.try_borrow_mut()?;
-        while !status.events.is_empty() {
-            status.events.dequeue();
-        }
-        Ok(())
-    }
-
-    pub fn is_registered(&self) -> Result<ServiceStatus, Error> {
-        let mut status = self.network_status.try_borrow_mut()?;
-
-        status.compare_and_set(
-            self.send_internal(&GetNetworkRegistrationStatus, true)?
-                .into(),
-        );
-
-        status.compare_and_set(
-            self.send_internal(&GetGPRSNetworkRegistrationStatus, true)?
-                .into(),
-        );
-
-        if !status.ps_reg_status.is_registered() {
-            status.compare_and_set(
-                self.send_internal(&GetEPSNetworkRegistrationStatus, true)?
-                    .into(),
-            );
-        }
-
-        let mut service_status: ServiceStatus = status.deref_mut().into();
-
-        let OperatorSelection { mode, oper, act } =
-            self.send_internal(&GetOperatorSelection, true)?;
-
-        service_status.network_registration_mode = mode;
-        service_status.operator = oper;
-
-        if let Some(act) = act {
-            service_status.rat = act;
-        }
-
-        Ok(service_status)
-=======
     pub fn is_connected(&self) -> Result<bool, Error> {
         let ns = self.status.try_borrow()?;
         Ok(matches!(ns.conn_state, ConnectionState::Connected))
@@ -461,7 +378,6 @@
         }
 
         Ok(())
->>>>>>> 9bd6e7cc
     }
 
     pub fn update_registration(&self) -> Result<(), Error> {
@@ -510,20 +426,6 @@
                     defmt::info!("[URC] ExtendedPSNetworkRegistration {}", state);
                 }
                 Urc::GPRSNetworkRegistration(reg_params) => {
-<<<<<<< HEAD
-                    if let Ok(mut params) = self.network_status.try_borrow_mut() {
-                        params.compare_and_set(reg_params.into())
-                    }
-                }
-                Urc::EPSNetworkRegistration(reg_params) => {
-                    if let Ok(mut params) = self.network_status.try_borrow_mut() {
-                        params.compare_and_set(reg_params.into())
-                    }
-                }
-                Urc::NetworkRegistration(reg_params) => {
-                    if let Ok(mut params) = self.network_status.try_borrow_mut() {
-                        params.compare_and_set(reg_params.into())
-=======
                     if let Ok(mut params) = self.status.try_borrow_mut() {
                         if let Ok(ts) = params.timer.try_now() {
                             params.compare_and_set(reg_params.into(), ts)
@@ -542,35 +444,20 @@
                         if let Ok(ts) = params.timer.try_now() {
                             params.compare_and_set(reg_params.into(), ts)
                         }
->>>>>>> 9bd6e7cc
                     }
                 }
                 Urc::DataConnectionActivated(psn::urc::DataConnectionActivated {
                     result,
                     ip_addr: _,
                 }) => {
-<<<<<<< HEAD
-                    defmt::info!("[URC] DataConnectionActivated {:u8}", result);
-                    if let Ok(mut params) = self.network_status.try_borrow_mut() {
-                        params.push_event(Event::DataActive);
-                    }
-=======
                     defmt::info!("[URC] DataConnectionActivated {=u8}", result);
                     self.context_state.set(ContextState::Active);
->>>>>>> 9bd6e7cc
                 }
                 Urc::DataConnectionDeactivated(psn::urc::DataConnectionDeactivated {
                     profile_id,
                 }) => {
-<<<<<<< HEAD
-                    defmt::info!("[URC] DataConnectionDeactivated {:?}", profile_id);
-                    if let Ok(mut params) = self.network_status.try_borrow_mut() {
-                        params.push_event(Event::DataInactive);
-                    }
-=======
                     defmt::info!("[URC] DataConnectionDeactivated {}", profile_id);
                     self.context_state.set(ContextState::Activating);
->>>>>>> 9bd6e7cc
                 }
                 Urc::MessageWaitingIndication(_) => {
                     defmt::info!("[URC] MessageWaitingIndication");
@@ -581,11 +468,7 @@
         })
     }
 
-    pub(crate) fn send_internal<A>(
-        &self,
-        req: &A,
-        check_urc: bool,
-    ) -> Result<A::Response, Error>
+    pub(crate) fn send_internal<A>(&self, req: &A, check_urc: bool) -> Result<A::Response, Error>
     where
         A: atat::AtatCmd,
         // A::Error: Into<UbloxError>
@@ -596,29 +479,7 @@
             }
         }
 
-<<<<<<< HEAD
-        self.at_tx
-            .client
-            .try_borrow_mut()?
-            .send(req)
-            .map_err(|e| match e {
-                nb::Error::Other(ate) => {
-                    match core::str::from_utf8(&req.as_bytes()) {
-                        Ok(s) => defmt::error!("{:?}: [{:str}]", ate, s[..s.len() - 2]),
-                        Err(_) => defmt::error!(
-                            "{:?}: {:?}",
-                            ate,
-                            core::convert::AsRef::<[u8]>::as_ref(&req.as_bytes())
-                        ),
-                    };
-                    // Error::AT(ate.into())
-                    Error::_Unknown
-                }
-                nb::Error::WouldBlock => Error::_Unknown,
-            })
-=======
         self.at_tx.send(req)
->>>>>>> 9bd6e7cc
     }
 }
 
@@ -665,27 +526,6 @@
         assert_eq!(ns.registration_interventions, 2);
     }
 
-<<<<<<< HEAD
-    impl AtatClient for AtClient {
-        fn send<A: atat::AtatCmd>(&mut self, _cmd: &A) -> nb::Result<A::Response, atat::Error<A::Error>> {
-            unreachable!()
-        }
-
-        fn peek_urc_with<URC: atat::AtatUrc, F: FnOnce(URC::Response) -> bool>(&mut self, f: F) {
-            if let Some(urc) = URC::parse(b"+UREG:0") {
-                if f(urc) {
-                    self.n_urcs_dequeued += 1;
-                }
-            }
-        }
-
-        fn check_response<A: atat::AtatCmd>(
-            &mut self,
-            _cmd: &A,
-        ) -> nb::Result<A::Response, atat::Error<A::Error>> {
-            unreachable!()
-        }
-=======
     #[test]
     fn reset_reg_time() {
         let tx = AtTx::new(MockAtClient::new(0), 5);
@@ -698,7 +538,6 @@
         assert_eq!(ns.reg_start_time, Some(Instant::new(1234)));
         assert_eq!(ns.reg_check_time, Some(Instant::new(1234)));
     }
->>>>>>> 9bd6e7cc
 
     #[test]
     fn check_registration_state() {
