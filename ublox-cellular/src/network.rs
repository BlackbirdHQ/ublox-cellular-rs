--- conflicted
+++ resolved
@@ -111,12 +111,8 @@
     }
 
     pub fn push_event(&self, event: Event) -> Result<(), Error> {
-<<<<<<< HEAD
-        Ok(self.network_status.try_borrow_mut()?.push_event(event))
-=======
-        self.registration.try_borrow_mut()?.push_event(event);
+        self.network_status.try_borrow_mut()?.push_event(event);
         Ok(())
->>>>>>> 0903cb58
     }
 
     pub fn clear_events(&self) -> Result<(), Error> {
