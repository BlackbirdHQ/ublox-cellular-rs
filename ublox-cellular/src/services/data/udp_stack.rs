--- conflicted
+++ resolved
@@ -9,32 +9,17 @@
     types::SocketProtocol, CloseSocket, CreateSocket, PrepareUDPSendToDataBinary,
     UDPSendToDataBinary,
 };
-<<<<<<< HEAD
 use embedded_nal::{SocketAddr, UdpClientStack};
-use embedded_time::Clock;
-=======
-use atat::typenum::Unsigned;
-use embedded_nal::{SocketAddr, UdpClient};
 use embedded_time::{
     duration::{Generic, Milliseconds},
     Clock,
 };
-use heapless::{ArrayLength, Bucket, Pos};
->>>>>>> a3599b74
 
 impl<'a, C, CLK, const N: usize, const L: usize> UdpClientStack for DataService<'a, C, CLK, N, L>
 where
     C: atat::AtatClient,
     CLK: Clock,
-<<<<<<< HEAD
-=======
     Generic<CLK::T>: TryInto<Milliseconds>,
-    N: 'static
-        + ArrayLength<Option<Socket<L, CLK>>>
-        + ArrayLength<Bucket<u8, usize>>
-        + ArrayLength<Option<Pos>>,
-    L: 'static + ArrayLength<u8>,
->>>>>>> a3599b74
 {
     type Error = Error;
 
