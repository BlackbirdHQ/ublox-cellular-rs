use core::convert::TryInto;
use embedded_time::{duration::*, Clock, Instant};

use super::{Error, Result, RingBuffer, Socket, SocketHandle, SocketMeta};

/// A TCP socket ring buffer.
pub type SocketBuffer<const N: usize> = RingBuffer<u8, N>;

#[derive(Debug, PartialEq, Eq, Clone, Copy)]
pub enum State<CLK: Clock> {
    /// Freshly created, unsullied
    Created,
    /// TCP connected or UDP has an address
    Connected,
    /// Block all writes (Socket is closed by remote)
    ShutdownForWrite(Instant<CLK>),
}

impl<CLK: Clock> Default for State<CLK> {
    fn default() -> Self {
        State::Created
    }
}

/// A Transmission Control Protocol socket.
<<<<<<< HEAD
///
/// A TCP socket may passively listen for connections or actively connect to another endpoint.
/// Note that, for listening sockets, there is no "backlog"; to be able to simultaneously
/// accept several connections, as many sockets must be allocated, or any new connection
/// attempts will be reset.
pub struct TcpSocket<CLK: Clock, const L: usize> {
=======
pub struct TcpSocket<L: ArrayLength<u8>, CLK: Clock> {
>>>>>>> a3599b74
    pub(crate) meta: SocketMeta,
    state: State<CLK>,
    check_interval: Seconds<u32>,
    read_timeout: Option<Seconds<u32>>,
    available_data: usize,
    rx_buffer: SocketBuffer<L>,
    last_check_time: Option<Instant<CLK>>,
}

impl<CLK: Clock, const L: usize> TcpSocket<CLK, L> {
    /// Create a socket using the given buffers.
    pub fn new(socket_id: u8) -> TcpSocket<CLK, L> {
        TcpSocket {
            meta: SocketMeta {
                handle: SocketHandle(socket_id),
            },
            state: State::default(),
            rx_buffer: SocketBuffer::new(),
            available_data: 0,
            check_interval: Seconds(15),
            read_timeout: Some(Seconds(15)),
            last_check_time: None,
        }
    }

    /// Return the socket handle.
    #[inline]
    pub fn handle(&self) -> SocketHandle {
        self.meta.handle
    }

    /// Return the connection state, in terms of the TCP state machine.
    #[inline]
    pub fn state(&self) -> &State<CLK> {
        &self.state
    }

    pub fn should_update_available_data(&mut self, ts: Instant<CLK>) -> bool
    where
        Generic<CLK::T>: TryInto<Milliseconds>,
    {
        let should_update = self
            .last_check_time
            .as_ref()
            .and_then(|last_check_time| ts.checked_duration_since(last_check_time))
            .and_then(|dur| dur.try_into().ok())
            .map(|dur: Milliseconds<u32>| dur >= self.check_interval)
            .unwrap_or(true);

        if should_update {
            self.last_check_time.replace(ts);
        }

        should_update
    }

    pub fn recycle(&self, ts: &Instant<CLK>) -> bool
    where
        Generic<CLK::T>: TryInto<Milliseconds>,
    {
        if let Some(read_timeout) = self.read_timeout {
            match self.state {
                State::Created | State::Connected => false,
                State::ShutdownForWrite(ref closed_time) => ts
                    .checked_duration_since(closed_time)
                    .and_then(|dur| dur.try_into().ok())
                    .map(|dur: Milliseconds<u32>| dur >= read_timeout)
                    .unwrap_or(false),
            }
        } else {
            false
        }
    }

    pub fn closed_by_remote(&mut self, ts: Instant<CLK>)
    where
        Generic<CLK::T>: TryInto<Milliseconds>,
    {
        self.set_state(State::ShutdownForWrite(ts))
    }

    /// Set available data.
    pub fn set_available_data(&mut self, available_data: usize) {
        self.available_data = available_data;
    }

    /// Get the number of bytes available to ingress.
    pub fn get_available_data(&self) -> usize {
        self.available_data
    }

    /// Return whether a connection is active.
    ///
    /// This function returns true if the socket is actively exchanging packets
    /// with a remote endpoint. Note that this does not mean that it is possible
    /// to send or receive data through the socket; for that, use
    /// [can_recv](#method.can_recv).
    #[inline]
    pub fn is_connected(&self) -> bool {
        matches!(self.state, State::Connected)
    }

    /// Return whether the receive half of the full-duplex connection is open.
    ///
    /// This function returns true if it's possible to receive data from the remote endpoint.
    /// It will return true while there is data in the receive buffer, and if there isn't,
    /// as long as the remote endpoint has not closed the connection.
    ///
    /// In terms of the TCP state machine, the socket must be in the `Connected`,
    /// `FIN-WAIT-1`, or `FIN-WAIT-2` state, or have data in the receive buffer instead.
    #[inline]
    pub fn may_recv(&self) -> bool {
        match self.state {
            State::Connected | State::ShutdownForWrite(_) => true,
            // If we have something in the receive buffer, we can receive that.
            _ if !self.rx_buffer.is_empty() => true,
            _ => false,
        }
    }

    /// Check whether the receive half of the full-duplex connection buffer is open
    /// (see [may_recv](#method.may_recv), and the receive buffer is not full.
    #[inline]
    pub fn can_recv(&self) -> bool {
        if !self.may_recv() {
            return false;
        }

        !self.rx_buffer.is_full()
    }

    fn recv_impl<'b, F, R>(&'b mut self, f: F) -> Result<R>
    where
        F: FnOnce(&'b mut SocketBuffer<L>) -> (usize, R),
    {
        // We may have received some data inside the initial SYN, but until the connection
        // is fully open we must not dequeue any data, as it may be overwritten by e.g.
        // another (stale) SYN. (We do not support TCP Fast Open.)
        if !self.may_recv() {
            return Err(Error::Illegal);
        }

        let (_size, result) = f(&mut self.rx_buffer);
        Ok(result)
    }

    /// Call `f` with the largest contiguous slice of octets in the receive buffer,
    /// and dequeue the amount of elements returned by `f`.
    ///
    /// This function returns `Err(Error::Illegal) if the receive half of
    /// the connection is not open; see [may_recv](#method.may_recv).
    pub fn recv<'b, F, R>(&'b mut self, f: F) -> Result<R>
    where
        F: FnOnce(&'b mut [u8]) -> (usize, R),
    {
        self.recv_impl(|rx_buffer| rx_buffer.dequeue_many_with(f))
    }

    /// Call `f` with a slice of octets in the receive buffer, and dequeue the
    /// amount of elements returned by `f`.
    ///
    /// If the buffer read wraps around, the second argument of `f` will be
    /// `Some()` with the remainder of the buffer, such that the combined slice
    /// of the two arguments, makes up the full buffer.
    ///
    /// This function returns `Err(Error::Illegal) if the receive half of the
    /// connection is not open; see [may_recv](#method.may_recv).
    pub fn recv_wrapping<'b, F>(&'b mut self, f: F) -> Result<usize>
    where
        F: FnOnce(&'b [u8], Option<&'b [u8]>) -> usize,
    {
        self.recv_impl(|rx_buffer| {
            rx_buffer.dequeue_many_with_wrapping(|a, b| {
                let len = f(a, b);
                (len, len)
            })
        })
    }

    /// Dequeue a sequence of received octets, and fill a slice from it.
    ///
    /// This function returns the amount of bytes actually dequeued, which is limited
    /// by the amount of free space in the transmit buffer; down to zero.
    ///
    /// See also [recv](#method.recv).
    pub fn recv_slice(&mut self, data: &mut [u8]) -> Result<usize> {
        self.recv_impl(|rx_buffer| {
            let size = rx_buffer.dequeue_slice(data);
            (size, size)
        })
    }

    /// Peek at a sequence of received octets without removing them from
    /// the receive buffer, and return a pointer to it.
    ///
    /// This function otherwise behaves identically to [recv](#method.recv).
    pub fn peek(&mut self, size: usize) -> Result<&[u8]> {
        // See recv() above.
        if !self.may_recv() {
            return Err(Error::Illegal);
        }

        Ok(self.rx_buffer.get_allocated(0, size))
    }

    pub fn rx_window(&self) -> usize {
        self.rx_buffer.window()
    }

    /// Peek at a sequence of received octets without removing them from
    /// the receive buffer, and fill a slice from it.
    ///
    /// This function otherwise behaves identically to [recv_slice](#method.recv_slice).
    pub fn peek_slice(&mut self, data: &mut [u8]) -> Result<usize> {
        let buffer = self.peek(data.len())?;
        let data = &mut data[..buffer.len()];
        data.copy_from_slice(buffer);
        Ok(buffer.len())
    }

    pub fn rx_enqueue_slice(&mut self, data: &[u8]) -> usize {
        self.rx_buffer.enqueue_slice(data)
    }

    /// Return the amount of octets queued in the receive buffer.
    ///
    /// Note that the Berkeley sockets interface does not have an equivalent of this API.
    pub fn recv_queue(&self) -> usize {
        self.rx_buffer.len()
    }

    pub fn set_state(&mut self, state: State<CLK>) {
        self.state = state
    }
}

impl<CLK: Clock, const L: usize> Into<Socket<CLK, L>> for TcpSocket<CLK, L> {
    fn into(self) -> Socket<CLK, L> {
        Socket::Tcp(self)
    }
}<|MERGE_RESOLUTION|>--- conflicted
+++ resolved
@@ -23,16 +23,12 @@
 }
 
 /// A Transmission Control Protocol socket.
-<<<<<<< HEAD
 ///
 /// A TCP socket may passively listen for connections or actively connect to another endpoint.
 /// Note that, for listening sockets, there is no "backlog"; to be able to simultaneously
 /// accept several connections, as many sockets must be allocated, or any new connection
 /// attempts will be reset.
 pub struct TcpSocket<CLK: Clock, const L: usize> {
-=======
-pub struct TcpSocket<L: ArrayLength<u8>, CLK: Clock> {
->>>>>>> a3599b74
     pub(crate) meta: SocketMeta,
     state: State<CLK>,
     check_interval: Seconds<u32>,
