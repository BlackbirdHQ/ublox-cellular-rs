--- conflicted
+++ resolved
@@ -2,16 +2,11 @@
 
 use super::{AnySocket, Error, Result, Socket, SocketRef, SocketType};
 
-<<<<<<< HEAD
-use embedded_time::Clock;
-use heapless::Vec;
-=======
 use embedded_time::{
     duration::{Generic, Milliseconds},
     Clock, Instant,
 };
-use heapless::{ArrayLength, Vec};
->>>>>>> a3599b74
+use heapless::Vec;
 use serde::{Deserialize, Serialize};
 
 /// A handle, identifying a socket in a set.
