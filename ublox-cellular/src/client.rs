--- conflicted
+++ resolved
@@ -1,15 +1,7 @@
 use atat::AtatClient;
 use core::{cell::RefCell, convert::TryInto};
-<<<<<<< HEAD
-use embedded_hal::{
-    blocking::delay::DelayMs,
-    digital::{InputPin, OutputPin},
-    timer::CountDown,
-};
-=======
 use embedded_hal::digital::{InputPin, OutputPin};
 use embedded_time::{duration::*, Clock};
->>>>>>> 9bd6e7cc
 use heapless::{ArrayLength, Bucket, Pos};
 
 use crate::{
@@ -26,17 +18,6 @@
             responses::OperatorSelection, types::OperatorSelectionMode, GetOperatorSelection,
             SetOperatorSelection,
         },
-<<<<<<< HEAD
-        psn::{types::GPRSAttachedState, SetGPRSAttached},
-    },
-    config::{Config, NoPin},
-    error::Error,
-    network::{AtTx, Network},
-    services::data::socket::{SocketSet, SocketSetItem},
-    state::Event,
-    state::StateMachine,
-    State,
-=======
         psn::{types::PSEventReportingMode, SetPacketSwitchedEventReporting},
     },
     config::Config,
@@ -48,7 +29,6 @@
         socket::{Socket, SocketSet},
         ContextState,
     },
->>>>>>> 9bd6e7cc
 };
 use ip_transport_layer::{types::HexMode, SetHexMode};
 use network_service::{types::NetworkRegistrationUrcConfig, SetNetworkRegistrationStatus};
@@ -179,48 +159,6 @@
         self.sockets = Some(RefCell::new(socket_set));
     }
 
-<<<<<<< HEAD
-    pub(crate) fn initialize(&mut self, leave_pwr_alone: bool) -> Result<(), Error> {
-        defmt::info!(
-            "Initialising with PWR_ON pin: {:bool} and VInt pin: {:bool}. Using PWR_ON pin: {:bool}",
-            self.config.pwr_pin.is_some(),
-            self.config.vint_pin.is_some(),
-            !leave_pwr_alone
-        );
-
-        let vint_value = match self.config.vint_pin {
-            Some(ref _vint) => false,
-            _ => false,
-        };
-
-        self.is_alive(3).ok();
-
-        if vint_value {
-            defmt::debug!("powering on, module is already on, flushing config...");
-        } else {
-            defmt::debug!("powering on.");
-            match self.config.pwr_pin {
-                Some(ref mut pwr) if !leave_pwr_alone => {
-                    pwr.try_set_high().ok();
-                    self.delay
-                        .try_delay_ms(crate::module_cfg::constants::PWR_ON_PULL_TIME_MS)
-                        .map_err(|_| Error::Busy)?;
-                    pwr.try_set_low().ok();
-                    self.delay
-                        .try_delay_ms(crate::module_cfg::constants::PWR_ON_PULL_TIME_MS)
-                        .map_err(|_| Error::Busy)?;
-                    pwr.try_set_high().ok();
-                }
-                _ => {
-                    // Software restart
-                    self.restart(false)?;
-                }
-            }
-            self.delay
-                .try_delay_ms(crate::module_cfg::constants::BOOT_WAIT_TIME_MS)
-                .map_err(|_| Error::Busy)?;
-            self.is_alive(10)?;
-=======
     pub fn initialize(&mut self) -> Result<(), Error>
     where
         Generic<CLK::T>: TryInto<Milliseconds>,
@@ -245,15 +183,7 @@
         self.network.at_tx.reset()?;
         if let Some(ref sockets) = self.sockets {
             sockets.try_borrow_mut()?.prune();
->>>>>>> 9bd6e7cc
-        }
-
-        self.network.clear_events()?;
-
-        self.configure()?;
-
-        self.network.push_event(Event::PwrOn)?;
-
+        }
         Ok(())
     }
 
@@ -343,11 +273,6 @@
             )?;
         }
 
-<<<<<<< HEAD
-        // self.network.send_internal(&general::IdentificationInformation { n: 9 }, true)?;
-
-=======
->>>>>>> 9bd6e7cc
         // Tell module whether we support flow control
         // FIXME: Use AT+IFC=2,2 instead of AT&K here
         if self.config.flow_control {
@@ -366,6 +291,21 @@
             )?;
         }
 
+        // Disable Message Waiting URCs (UMWI)
+        self.network.send_internal(
+            &SetMessageWaitingIndication {
+                mode: MessageWaitingMode::Disabled,
+            },
+            false,
+        )?;
+
+        // self.network.send_internal(
+        //     &SetRadioAccessTechnology {
+        //         selected_act: RadioAccessTechnologySelected::Lte,
+        //     },
+        //     false,
+        // )?;
+
         self.network.send_internal(
             &SetModuleFunctionality {
                 fun: Functionality::Full,
@@ -374,22 +314,12 @@
             true,
         )?;
 
-        // Disable Message Waiting URCs (UMWI)
-        self.network.send_internal(
-            &SetMessageWaitingIndication {
-                mode: MessageWaitingMode::Disabled,
-            },
-            false,
-        )?;
-
-<<<<<<< HEAD
-        let PinStatus { code } = self.network.send_internal(&GetPinStatus, true)?;
-
-        if code != PinStatusCode::Ready {
-            // FIXME: Handle SIM Pin here
-            defmt::error!("PIN status not ready!!");
-            return Err(Error::Busy);
-        }
+        let mut ns = self.network.status.try_borrow_mut()?;
+        ns.reset();
+        ns.set_connection_state(ConnectionState::Connecting);
+        drop(ns);
+
+        self.enable_registration_urcs()?;
 
         let OperatorSelection { mode, .. } =
             self.network.send_internal(&GetOperatorSelection, true)?;
@@ -403,66 +333,17 @@
             )?;
         }
 
-        self.enable_registration_urcs()?;
-
-        Ok(())
-    }
-=======
-        // self.network.send_internal(
-        //     &SetRadioAccessTechnology {
-        //         selected_act: RadioAccessTechnologySelected::Lte,
-        //     },
-        //     false,
-        // )?;
->>>>>>> 9bd6e7cc
-
-        self.network.send_internal(
-            &SetModuleFunctionality {
-                fun: Functionality::Full,
-                rst: None,
-            },
-            true,
-        )?;
-
-        let mut ns = self.network.status.try_borrow_mut()?;
-        ns.reset();
-        ns.set_connection_state(ConnectionState::Connecting);
-        drop(ns);
-
-        self.enable_registration_urcs()?;
-
-        let OperatorSelection { mode, .. } =
-            self.network.send_internal(&GetOperatorSelection, true)?;
-
-        if mode != OperatorSelectionMode::Automatic {
-            self.network.send_internal(
-                &SetOperatorSelection {
-                    mode: OperatorSelectionMode::Automatic,
-                },
-                true,
-            )?;
-        }
-
-<<<<<<< HEAD
-        self.network.push_event(Event::PwrOff)?;
-=======
         self.network.update_registration()?;
 
         self.network.reset_reg_time()?;
 
         self.state = State::On;
->>>>>>> 9bd6e7cc
         Ok(())
     }
 
     pub(crate) fn enable_registration_urcs(&self) -> Result<(), Error> {
         // if packet domain event reporting is not set it's not a stopper. We
         // might lack some events when we are dropped from the network.
-<<<<<<< HEAD
-        if self
-            .network
-            .set_packet_domain_event_reporting(true)
-=======
         // TODO: Re-enable this when it works, and is useful!
         if self
             .network
@@ -473,7 +354,6 @@
                 },
                 true,
             )
->>>>>>> 9bd6e7cc
             .is_err()
         {
             defmt::warn!("Packet domain event reporting set failed");
@@ -506,30 +386,6 @@
         Ok(())
     }
 
-<<<<<<< HEAD
-    pub fn attach(&self) -> Result<(), Error> {
-        self.network.send_internal(
-            &SetGPRSAttached {
-                state: GPRSAttachedState::Attached,
-            },
-            true,
-        )?;
-
-        Ok(())
-    }
-
-    pub fn spin(&mut self) -> nb::Result<bool, Error> {
-        self.network.handle_urc().ok();
-
-        while let Some(event) = self
-            .network
-            .get_event()
-            .map_err(|e| nb::Error::Other(e.into()))?
-        {
-            if let Ok(cell_event) = event.try_into() {
-                self.fsm.handle_event(cell_event);
-            }
-=======
     fn handle_urc(&self) -> Result<(), Error> {
         if let Some(ref sockets) = self.sockets {
             self.network
@@ -575,7 +431,6 @@
                 .map_err(Error::Network)
         } else {
             Ok(())
->>>>>>> 9bd6e7cc
         }
     }
 
@@ -587,21 +442,6 @@
             return Err(Error::Uninitialized);
         }
 
-<<<<<<< HEAD
-        let state = self.fsm.get_state();
-
-        if let Err(_) = match state {
-            State::Unknown => self.restart(true),
-            State::Off => self.initialize(true),
-            _ => Ok(()),
-        } {
-            match self.fsm.retry_or_fail(&mut self.delay) {
-                nb::Error::WouldBlock => return Err(nb::Error::WouldBlock),
-                nb::Error::Other(_) => {
-                    self.network.clear_events().ok();
-                    self.fsm.set_state(State::Unknown);
-                }
-=======
         self.handle_urc()?;
 
         match self.network.process_events() {
@@ -626,32 +466,16 @@
             // Reset context state if data connection is lost (This will act as a safeguard if a URC is missed)
             if self.network.context_state.get() == ContextState::Active {
                 self.network.context_state.set(ContextState::Activating);
->>>>>>> 9bd6e7cc
             }
             Err(nb::Error::WouldBlock)
         }
-<<<<<<< HEAD
-
-        if matches!(state, State::On | State::Registered) {
-            Ok(false)
-        } else if matches!(state, State::Connected) {
-            Ok(true)
-        } else {
-            Err(nb::Error::WouldBlock)
-        }
-=======
->>>>>>> 9bd6e7cc
     }
 
     pub fn send_at<A: atat::AtatCmd>(&self, cmd: &A) -> Result<A::Response, Error> {
         // At any point after init state, we should be able to fully send AT
         // commands.
-<<<<<<< HEAD
-        if matches!(self.fsm.get_state(), State::Unknown | State::Off) {
-=======
         if self.state != State::On {
             defmt::error!("Still not initialized!");
->>>>>>> 9bd6e7cc
             return Err(Error::Uninitialized);
         }
 
