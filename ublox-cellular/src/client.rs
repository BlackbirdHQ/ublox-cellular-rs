use atat::AtatClient;
use core::{cell::RefCell, convert::TryInto};
use embedded_hal::digital::{InputPin, OutputPin};
use embedded_time::{duration::*, Clock};

use crate::{
    command::device_lock::{responses::PinStatus, types::PinStatusCode, GetPinStatus},
    command::{
        control::{types::*, *},
        mobile_control::{types::*, *},
        system_features::{types::*, *},
        *,
    },
    command::{
        error::UbloxError,
        network_service::{
            responses::OperatorSelection, types::OperatorSelectionMode, GetOperatorSelection,
            SetOperatorSelection,
        },
        psn::{types::PSEventReportingMode, SetPacketSwitchedEventReporting},
    },
    config::Config,
    error::{Error, GenericError},
    network::{AtTx, Network},
    power::PowerState,
    registration::ConnectionState,
    services::data::{
        socket::SocketSet,
        ContextState,
    },
};
use ip_transport_layer::{types::HexMode, SetHexMode};
use network_service::{
    types::NetworkRegistrationUrcConfig,
    SetNetworkRegistrationStatus,
};
use psn::{
    types::{EPSNetworkRegistrationUrcConfig, GPRSNetworkRegistrationUrcConfig},
    SetEPSNetworkRegistrationStatus, SetGPRSNetworkRegistrationStatus,
};
use sms::{types::MessageWaitingMode, SetMessageWaitingIndication};

#[derive(Debug, Clone, Copy, PartialEq, Eq, defmt::Format)]
pub enum State {
    Off,
    On,
}

pub struct Device<C, CLK, RST, DTR, PWR, VINT, const N: usize, const L: usize>
where
    C: AtatClient,
    CLK: 'static + Clock,
    RST: OutputPin,
    PWR: OutputPin,
    DTR: OutputPin,
    VINT: InputPin,
{
    pub(crate) config: Config<RST, DTR, PWR, VINT>,
    pub(crate) network: Network<C, CLK>,

    pub(crate) state: State,
    pub(crate) power_state: PowerState,
    // Ublox devices can hold a maximum of 6 active sockets
    pub(crate) sockets: Option<RefCell<&'static mut SocketSet<CLK, N, L>>>,
}

<<<<<<< HEAD
impl<C, CLK, RST, DTR, PWR, VINT, const N: usize, const L: usize> Drop for Device<C, CLK, RST, DTR, PWR, VINT, N, L>
=======
impl<C, CLK, N, L, RST, DTR, PWR, VINT> Drop for Device<C, CLK, N, L, RST, DTR, PWR, VINT>
>>>>>>> a3599b74
where
    C: AtatClient,
    CLK: Clock,
    RST: OutputPin,
    PWR: OutputPin,
    DTR: OutputPin,
    VINT: InputPin,
{
    fn drop(&mut self) {
        if self.state != State::Off {
            self.state = State::Off;
            self.hard_power_off().ok();
        }
    }
}

impl<C, CLK, RST, DTR, PWR, VINT, const N: usize, const L: usize> Device<C, CLK, RST, DTR, PWR, VINT, N, L>
where
    C: AtatClient,
    CLK: Clock,
    RST: OutputPin,
    PWR: OutputPin,
    DTR: OutputPin,
    VINT: InputPin,
{
    pub fn new(client: C, timer: CLK, config: Config<RST, DTR, PWR, VINT>) -> Self {
        let mut device = Device {
            config,
            state: State::Off,
            power_state: PowerState::Off,
            network: Network::new(AtTx::new(client, 10), timer),
            sockets: None,
        };

        let power_state = device.power_state().unwrap_or(PowerState::Off);
        device.power_state = power_state;
        device
    }

    pub fn select_sim_card(&mut self) -> Result<(), Error> {
        for _ in 0..2 {
            match self.network.send_internal(&GetPinStatus, true) {
                Ok(PinStatus { code }) if code == PinStatusCode::Ready => {
                    return Ok(());
                }
                _ => {}
            }

            self.network
                .status
                .try_borrow()?
                .timer
                .new_timer(1.seconds())
                .start()?
                .wait()?;
        }

        // There was an error initializing the SIM
        // We've seen issues on uBlox-based devices, as a precation, we'll cycle
        // the modem here through minimal/full functional state.
        self.network.send_internal(
            &SetModuleFunctionality {
                fun: Functionality::Minimum,
                rst: Some(ResetMode::DontReset),
            },
            true,
        )?;
        self.network.send_internal(
            &SetModuleFunctionality {
                fun: Functionality::Full,
                rst: Some(ResetMode::DontReset),
            },
            true,
        )?;

        return Err(Error::Busy);
    }

    pub fn set_socket_storage(&mut self, socket_set: &'static mut SocketSet<CLK, N, L>) {
        self.sockets = Some(RefCell::new(socket_set));
    }

    pub fn initialize(&mut self) -> Result<(), Error>
    where
        Generic<CLK::T>: TryInto<Milliseconds>,
    {
        if self.power_state != PowerState::On {
            // Always re-configure the module when power has been off
            self.state = State::Off;

            // Catch states where we have no vint sense, and the module is already in powered mode,
            // but for some reason doesn't answer to AT commands.
            // This usually happens on programming after modem power on.
            if self.power_on().is_err() {
                self.hard_reset()?;
            }

            self.is_alive(10)?;

            self.power_state = PowerState::On;
        }

        self.configure()?;

        Ok(())
    }

    pub(crate) fn clear_buffers(&mut self) -> Result<(), Error> {
        self.network.at_tx.reset()?;
        if let Some(ref sockets) = self.sockets {
            sockets.try_borrow_mut()?.prune();
        }

        // Allow ATAT some time to clear the buffers
        self.network
            .status
            .try_borrow()?
            .timer
            .new_timer(300_u32.milliseconds())
            .start()?
            .wait()?;

        Ok(())
    }

    pub(crate) fn configure(&mut self) -> Result<(), Error> {
        if matches!(self.state, State::On) {
            return Ok(());
        }

        // Always re-configure the PDP contexts if we reconfigure the module
        self.network.context_state.set(ContextState::Setup);

        self.is_alive(2)?;

        self.clear_buffers()?;

        if self.config.baud_rate > 230_400_u32 {
            // Needs a way to reconfigure uart baud rate temporarily
            // Relevant issue: https://github.com/rust-embedded/embedded-hal/issues/79
            return Err(Error::_Unknown);

            // self.network.send_internal(
            //     &SetDataRate {
            //         rate: BaudRate::B115200,
            //     },
            //     true,
            // )?;

            // NOTE: On the UART AT interface, after the reception of the "OK" result code for the +IPR command, the DTE
            // shall wait for at least 100 ms before issuing a new AT command; this is to guarantee a proper baud rate
            // reconfiguration.

            // UART end
            // delay(100);
            // UART begin(self.config.baud_rate)

            // self.is_alive()?;
        }

        self.select_sim_card()?;

        // Extended errors on
        self.network.send_internal(
            &SetReportMobileTerminationError {
                n: TerminationErrorMode::Enabled,
            },
            false,
        )?;

        // DCD circuit (109) changes in accordance with the carrier
        self.network.send_internal(
            &SetCircuit109Behaviour {
                value: Circuit109Behaviour::ChangesWithCarrier,
            },
            false,
        )?;

        // Ignore changes to DTR
        self.network.send_internal(
            &SetCircuit108Behaviour {
                value: Circuit108Behaviour::Ignore,
            },
            false,
        )?;

        // Switch off UART power saving until it is integrated into this API
        self.network.send_internal(
            &SetPowerSavingControl {
                mode: PowerSavingMode::Disabled,
                timeout: None,
            },
            false,
        )?;

        if self.config.hex_mode {
            self.network.send_internal(
                &SetHexMode {
                    hex_mode_disable: HexMode::Enabled,
                },
                false,
            )?;
        } else {
            self.network.send_internal(
                &SetHexMode {
                    hex_mode_disable: HexMode::Disabled,
                },
                false,
            )?;
        }

        // Tell module whether we support flow control
        // FIXME: Use AT+IFC=2,2 instead of AT&K here
        if self.config.flow_control {
            self.network.send_internal(
                &SetFlowControl {
                    value: FlowControl::RtsCts,
                },
                false,
            )?;
        } else {
            self.network.send_internal(
                &SetFlowControl {
                    value: FlowControl::Disabled,
                },
                false,
            )?;
        }

        // Disable Message Waiting URCs (UMWI)
        self.network.send_internal(
            &SetMessageWaitingIndication {
                mode: MessageWaitingMode::Disabled,
            },
            false,
        )?;

        self.network.send_internal(
            &SetAutomaticTimezoneUpdate {
                on_off: AutomaticTimezone::EnabledLocal,
            },
            false,
        )?;

        self.network.send_internal(
            &SetModuleFunctionality {
                fun: Functionality::Full,
                rst: Some(ResetMode::DontReset),
            },
            true,
        )?;

        // self.network.send_internal(
        //     &SetRadioAccessTechnology {
        //         selected_act: RadioAccessTechnologySelected::GsmUmtsLte(RatPreferred::Lte, RatPreferred::Utran),
        //     },
        //     false,
        // )?;

        let mut ns = self.network.status.try_borrow_mut()?;
        ns.reset();
        ns.set_connection_state(ConnectionState::Connecting);
        drop(ns);

        self.enable_registration_urcs()?;

        // Set automatic operator selection, if not already set
        let OperatorSelection { mode, .. } =
            self.network.send_internal(&GetOperatorSelection, true)?;

        // Only run AT+COPS=0 if currently de-registered, to avoid PLMN reselection
        if !matches!(
            mode,
            OperatorSelectionMode::Automatic | OperatorSelectionMode::Manual
        ) {
            self.network.send_internal(
                &SetOperatorSelection {
                    mode: OperatorSelectionMode::Automatic,
                    format: Some(2),
                },
                true,
            )?;
        }

        self.network.update_registration()?;

        self.network.reset_reg_time()?;

        self.state = State::On;
        Ok(())
    }

    pub(crate) fn enable_registration_urcs(&self) -> Result<(), Error> {
        // if packet domain event reporting is not set it's not a stopper. We
        // might lack some events when we are dropped from the network.
        // TODO: Re-enable this when it works, and is useful!
        if self
            .network
            .send_internal(
                &SetPacketSwitchedEventReporting {
                    mode: PSEventReportingMode::CircularBufferUrcs,
                    bfr: None,
                },
                true,
            )
            .is_err()
        {
            defmt::warn!("Packet domain event reporting set failed");
        }

        // CREG URC
        self.network.send_internal(
            &SetNetworkRegistrationStatus {
                n: NetworkRegistrationUrcConfig::UrcVerbose,
            },
            true,
        )?;

        // CGREG URC
        self.network.send_internal(
            &SetGPRSNetworkRegistrationStatus {
                n: GPRSNetworkRegistrationUrcConfig::UrcVerbose,
            },
            true,
        )?;

        // CEREG URC
        self.network.send_internal(
            &SetEPSNetworkRegistrationStatus {
                n: EPSNetworkRegistrationUrcConfig::UrcVerbose,
            },
            true,
        )?;

        Ok(())
    }

    fn handle_urc(&self) -> Result<(), Error>
    where
        Generic<CLK::T>: TryInto<Milliseconds>,
    {
        if let Some(ref sockets) = self.sockets {
            self.network
                .at_tx
                .handle_urc(|urc| {
                    match urc {
                        Urc::SocketClosed(ip_transport_layer::urc::SocketClosed { socket }) => {
                            defmt::info!("[URC] SocketClosed {=u8}", socket.0);
                            if let Ok(mut sockets) = sockets.try_borrow_mut() {
                                if let Some((_, mut sock)) =
                                    sockets.iter_mut().find(|(handle, _)| *handle == socket)
                                {
                                    // FIXME: Error handling here rather than unwrap!
                                    let ts = self
                                        .network
                                        .status
                                        .try_borrow()
                                        .unwrap()
                                        .timer
                                        .try_now()
                                        .unwrap();
                                    sock.closed_by_remote(ts);
                                }
                            } else {
                                defmt::warn!(
                                    "[Socket({=u8})] Failed to borrow socketset!",
                                    socket.0
                                );
                            }
                        }
                        Urc::SocketDataAvailable(
                            ip_transport_layer::urc::SocketDataAvailable { socket, length },
                        )
                        | Urc::SocketDataAvailableUDP(
                            ip_transport_layer::urc::SocketDataAvailable { socket, length },
                        ) => {
                            defmt::trace!(
                                "[Socket({=u8})] {=u16} bytes available",
                                socket.0,
                                length as u16
                            );
                            if let Ok(mut sockets) = sockets.try_borrow_mut() {
                                if let Some((_, mut sock)) =
                                    sockets.iter_mut().find(|(handle, _)| *handle == socket)
                                {
                                    sock.set_available_data(length);
                                }
                            } else {
                                defmt::warn!(
                                    "[Socket({=u8})] Failed to borrow socketset!",
                                    socket.0
                                );
                            }
                        }
                        _ => return false,
                    }
                    true
                })
                .map_err(Error::Network)
        } else {
            Ok(())
        }
    }

    pub(crate) fn process_events(&mut self) -> Result<(), Error>
    where
        Generic<CLK::T>: TryInto<Milliseconds>,
    {
        if self.power_state != PowerState::On {
            return Err(Error::Uninitialized);
        }

        self.handle_urc()?;

        match self.network.process_events() {
            // Catch "Resetting the modem due to the network registration timeout"
            // as well as consecutive AT timeouts and do a hard reset.
            Err(crate::network::Error::Generic(GenericError::Timeout)) => self.hard_reset(),
            result => result.map_err(Error::from),
        }
    }

    pub fn spin(&mut self) -> nb::Result<(), Error>
    where
        Generic<CLK::T>: TryInto<Milliseconds>,
    {
        let res = self.initialize();

        self.process_events().map_err(Error::from)?;

        res?;

        if self.network.is_connected().map_err(Error::from)? && self.state == State::On {
            Ok(())
        } else {
            // Reset context state if data connection is lost (This will act as a safeguard if a URC is missed)
            if self.network.context_state.get() == ContextState::Active {
                self.network.context_state.set(ContextState::Activating);
            }
            Err(nb::Error::WouldBlock)
        }
    }

    pub fn send_at<A, const LEN: usize>(&self, cmd: &A) -> Result<A::Response, Error>
    where
        A: atat::AtatCmd<LEN>,
        A::Error: Into<UbloxError>,
    {
        // At any point after init state, we should be able to fully send AT
        // commands.
        if self.state != State::On {
            defmt::error!("Still not initialized!");
            return Err(Error::Uninitialized);
        }

        Ok(self.network.send_internal(cmd, true)?)
    }
}

#[cfg(test)]
mod tests {
    use super::*;
    use crate::test_helpers::{MockAtClient, MockTimer};
    use crate::{
        config::Config,
        services::data::ContextState,
        sockets::{SocketHandle, TcpSocket, UdpSocket},
        APNInfo,
    };

    const SocketSize: usize = 128;
    const SocketSetLen: usize = 2;

    static mut SOCKET_SET: Option<SocketSet<MockTimer, SocketSetLen, SocketSize>> = None;

    #[test]
    #[ignore]
    fn prune_on_initialize() {
        let client = MockAtClient::new(0);
        let timer = MockTimer::new(None);
        let config = Config::default();

        let socket_set: &'static mut _ = unsafe {
            SOCKET_SET = Some(SocketSet::new());
            SOCKET_SET.as_mut().unwrap_or_else(|| {
                panic!("Failed to get the static com_queue");
            })
        };

        let mut device =
            Device::<_, _, _, _, _, _, SocketSetLen, SocketSize>::new(client, timer, config);
        device.set_socket_storage(socket_set);

        // device.fsm.set_state(State::Connected);
        // assert_eq!(device.fsm.get_state(), State::Connected);
        device.state = State::On;
        device.power_state = PowerState::On;
        // assert_eq!(device.spin(), Ok(()));

        device.network.context_state.set(ContextState::Active);

        let data_service = device.data_service(&APNInfo::default()).unwrap();

        let mut sockets = data_service.sockets.borrow_mut();

        sockets
            .add(TcpSocket::new(0))
            .expect("Failed to add new tcp socket!");
        assert_eq!(sockets.len(), 1);

        let mut tcp = sockets
            .get::<TcpSocket<_, SocketSize>>(SocketHandle(0))
            .expect("Failed to get socket");

        assert_eq!(tcp.rx_window(), SocketSize);
        let socket_data = b"This is socket data!!";
        tcp.rx_enqueue_slice(socket_data);
        assert_eq!(tcp.recv_queue(), socket_data.len());
        assert_eq!(tcp.rx_window(), SocketSize - socket_data.len());

        sockets
            .add(UdpSocket::new(1))
            .expect("Failed to add new udp socket!");
        assert_eq!(sockets.len(), 2);

        assert!(sockets.add(UdpSocket::new(0)).is_err());

        drop(sockets);
        drop(data_service);

        device.clear_buffers().expect("Failed to clear buffers");

        let data_service = device.data_service(&APNInfo::default()).unwrap();

        let mut sockets = data_service.sockets.borrow_mut();
        assert_eq!(sockets.len(), 0);

        sockets
            .add(TcpSocket::new(0))
            .expect("Failed to add new tcp socket!");
        assert_eq!(sockets.len(), 1);

        let tcp = sockets
            .get::<TcpSocket<_, SocketSize>>(SocketHandle(0))
            .expect("Failed to get socket");

        assert_eq!(tcp.recv_queue(), 0);
    }
}<|MERGE_RESOLUTION|>--- conflicted
+++ resolved
@@ -64,11 +64,7 @@
     pub(crate) sockets: Option<RefCell<&'static mut SocketSet<CLK, N, L>>>,
 }
 
-<<<<<<< HEAD
 impl<C, CLK, RST, DTR, PWR, VINT, const N: usize, const L: usize> Drop for Device<C, CLK, RST, DTR, PWR, VINT, N, L>
-=======
-impl<C, CLK, N, L, RST, DTR, PWR, VINT> Drop for Device<C, CLK, N, L, RST, DTR, PWR, VINT>
->>>>>>> a3599b74
 where
     C: AtatClient,
     CLK: Clock,
