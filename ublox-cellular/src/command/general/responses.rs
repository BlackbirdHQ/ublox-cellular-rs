//! Responses for General Commands
use atat::atat_derive::AtatResp;
<<<<<<< HEAD
use heapless::String;
=======
use heapless::consts;
use serde_at::CharVec;
>>>>>>> a3599b74

/// 4.1 Manufacturer identification
/// Text string identifying the manufacturer.
#[derive(Clone, Debug, AtatResp)]
pub struct ManufacturerId {
    #[at_arg(position = 0)]
<<<<<<< HEAD
    pub id: String<64>,
=======
    pub manufacturer: CharVec<consts::U10>,
}

/// 4.3 Model identification
/// Text string identifying the model identification.
#[derive(Clone, Debug, AtatResp)]
pub struct ModelId {
    #[at_arg(position = 0)]
    pub model: CharVec<consts::U16>,
}

/// 4.5 Firmware version identification
/// Returns the firmware version of the module.
#[derive(Clone, Debug, AtatResp)]
pub struct FirmwareVersion {
    #[at_arg(position = 0)]
    pub version: CharVec<consts::U10>,
>>>>>>> a3599b74
}

/// 4.7 IMEI identification +CGSN
///
/// Returns the product serial number, the International Mobile Equipment
/// Identity (IMEI) of the MT.
#[derive(Clone, Debug, AtatResp)]
pub struct IMEI {
    #[at_arg(position = 0)]
    pub imei: u64,
}

/// 4.9 Identification information I
///
/// Returns some module information as the module type number and some details
/// about the firmware version.
#[derive(Clone, Debug, AtatResp)]
pub struct IdentificationInformationResponse {
<<<<<<< HEAD
    pub app_ver: String<32>,
=======
    pub app_ver: CharVec<consts::U32>,
>>>>>>> a3599b74
}

/// 4.11 International mobile subscriber identification +CIM
///
/// Request the IMSI (International Mobile Subscriber Identity).
#[derive(Clone, Debug, AtatResp)]
pub struct CIMI {
    /// International Mobile Subscriber Identity
    #[at_arg(position = 0)]
    pub imsi: u64,
}

/// 4.12 Card identification +CCID
///
/// Returns the ICCID (Integrated Circuit Card ID) of the SIM-card. ICCID is a
/// serial number identifying the SIM.
#[derive(Clone, Debug, AtatResp)]
pub struct CCID {
    #[at_arg(position = 0)]
    pub ccid: u128,
}<|MERGE_RESOLUTION|>--- conflicted
+++ resolved
@@ -1,21 +1,13 @@
 //! Responses for General Commands
 use atat::atat_derive::AtatResp;
-<<<<<<< HEAD
-use heapless::String;
-=======
-use heapless::consts;
-use serde_at::CharVec;
->>>>>>> a3599b74
+use atat::serde_at::CharVec;
 
 /// 4.1 Manufacturer identification
 /// Text string identifying the manufacturer.
 #[derive(Clone, Debug, AtatResp)]
 pub struct ManufacturerId {
     #[at_arg(position = 0)]
-<<<<<<< HEAD
-    pub id: String<64>,
-=======
-    pub manufacturer: CharVec<consts::U10>,
+    pub manufacturer: CharVec<10>,
 }
 
 /// 4.3 Model identification
@@ -23,7 +15,7 @@
 #[derive(Clone, Debug, AtatResp)]
 pub struct ModelId {
     #[at_arg(position = 0)]
-    pub model: CharVec<consts::U16>,
+    pub model: CharVec<16>,
 }
 
 /// 4.5 Firmware version identification
@@ -31,8 +23,7 @@
 #[derive(Clone, Debug, AtatResp)]
 pub struct FirmwareVersion {
     #[at_arg(position = 0)]
-    pub version: CharVec<consts::U10>,
->>>>>>> a3599b74
+    pub version: CharVec<10>,
 }
 
 /// 4.7 IMEI identification +CGSN
@@ -51,11 +42,7 @@
 /// about the firmware version.
 #[derive(Clone, Debug, AtatResp)]
 pub struct IdentificationInformationResponse {
-<<<<<<< HEAD
-    pub app_ver: String<32>,
-=======
-    pub app_ver: CharVec<consts::U32>,
->>>>>>> a3599b74
+    pub app_ver: CharVec<32>,
 }
 
 /// 4.11 International mobile subscriber identification +CIM
