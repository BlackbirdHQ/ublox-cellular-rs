use crate::network::ContextId;
use atat::atat_derive::AtatEnum;
use embedded_nal::IpAddr;
use heapless::String;

/// Indicates the state of PDP context activation
<<<<<<< HEAD
#[derive(Clone, PartialEq, AtatEnum)]
#[cfg_attr(feature = "defmt", derive(defmt::Format))]
=======
#[derive(Clone, PartialEq, Eq, AtatEnum)]
>>>>>>> 7c89f175
pub enum PDPContextStatus {
    /// 0: deactivated
    Deactivated = 0,
    /// 1: activated
    Activated = 1,
}

#[derive(Clone, PartialEq, Eq, AtatEnum)]
#[at_arg(u8)]
pub enum PacketSwitchedParam {
    /// • 0: Protocol type; the allowed values of <param_val> parameter are
    #[at_arg(value = 0)]
    ProtocolType(ProtocolType),
    /// • 1: APN - <param_val> defines the APN text string, e.g.
    /// "apn.provider.com"; the maximum length is 99. The factory-programmed
    /// value is an empty string.
    #[at_arg(value = 1)]
    APN(String<99>),
    /// • 2: username - <param_val> is the user name text string for the
    /// authentication phase. The factory-programmed value is an empty string.
    #[at_arg(value = 2)]
    Username(String<64>),
    /// • 3: password - <param_val> is the password text string for the
    /// authentication phase. Note: the AT+UPSD read command with param_tag = 3
    /// is not allowed and the read all command does not display it
    #[at_arg(value = 3)]
    Password(String<64>),
    /// • 4: DNS1 - <param_val> is the text string of the primary DNS address.
    /// IPv4 DNS addresses are specified in dotted decimal notation form (i.e.
    /// four numbers in range 0-255 separated by periods, e.g.
    /// "xxx.yyy.zzz.www"). IPv6 DNS addresses are specified in standard IPv6
    /// notation form (2001:DB8:: address compression is allowed). The
    /// factory-programmed value is "0.0.0.0".
    #[at_arg(value = 4)]
    DNS1(#[at_arg(len = 45)] IpAddr),
    /// • 5: DNS2 - <param_val> is the text string of the secondary DNS address.
    /// IPv4 DNS addresses are specified in dotted decimal notation form (i.e.
    /// four numbers in range 0-255 separated by periods, e.g.
    /// "xxx.yyy.zzz.www"). IPv6 DNS addresses are specified in standard IPv6
    /// notation form (2001:DB8:: address compression is allowed). The
    /// factory-programmed value is "0.0.0.0".
    #[at_arg(value = 5)]
    DNS2(#[at_arg(len = 45)] IpAddr),
    /// • 6: authentication - the <param_val> parameter selects the
    /// authentication type:
    #[at_arg(value = 6)]
    Authentication(AuthenticationType),
    /// • 7: IP address - <param_val> is the text string of the static IP
    /// address given by the ISP in dotted decimal notation form (i.e. four
    /// numbers in range 0-255 separated by periods, e.g. "xxx.yyy.zzz.www").
    /// The factory-programmed value is "0.0.0.0". Note: IP address set as
    /// "0.0.0.0" means dynamic IP address assigned during PDP context
    /// activation
    #[at_arg(value = 7)]
    IPAddress(#[at_arg(len = 45)] IpAddr),
    /// • 8: data compression - the <param_val> parameter refers to the default
    /// parameter named d_comp and selects the data compression type:
    #[at_arg(value = 8)]
    DataCompression(DataCompression),
    /// • 9: header compression - the <param_val> parameter refers to the
    /// default parameter named h_comp and selects the header compression type:
    #[at_arg(value = 9)]
    HeaderCompression(HeaderCompression),
    /// • 10: QoS precedence - the <param_val> parameter selects the precedence
    /// class:
    #[at_arg(value = 10)]
    QoSPrecedence(QoSPrecedence),
    /// • 11: QoS delay - the <param_val> parameter selects the delay class:
    #[at_arg(value = 11)]
    QoSDelay(QoSDelay),
    /// • 12: QoS reliability - the <param_val> parameter selects the
    /// reliability class:
    #[at_arg(value = 12)]
    QoSReliability(QoSReliability),
    /// • 13: QoS peak rate - the <param_val> parameter selects the peak
    /// throughput in range 0-9. The factory-programmed value is 0. • 14: QoS
    /// mean rate - the <param_val> parameter selects the mean throughput in
    /// range 0-18, 31. The factory-programmed value is 0. • 15: minimum QoS
    /// precedence - the <param_val> parameter selects the acceptable value for
    /// the precedence class: o 0 (factory-programmed value): subscribed o 1:
    /// high o 2: normal o 3: low • 16: minimum QoS delay - the <param_val>
    /// parameter selects the acceptable value for the delay class: o 0
    /// (factory-programmed value): subscribed o 1: class 1 o 2: class 2 o 3:
    /// class 3 o 4: best effort • 17: minimum QoS reliability - the <param_val>
    /// parameter selects the minimum acceptable value for the reliability
    /// class: o 0 (factory-programmed value): subscribed o 1: class 1
    /// (Interpreted as class 2) o 2: class 2 (GTP Unack, LLC Ack and Protected,
    /// RLC Ack) o 3: class 3 (GTP Unack, LLC Unack and Protected, RLC Ack) o 4:
    /// class 4 (GTP Unack, LLC Unack and Protected, RLC Unack) o 5: class 5
    /// (GTP Unack, LLC Unack and Unprotected, RLC Unack) o 6: class 6
    /// (Interpreted as class 3) • 18: minimum QoS peak rate - the <param_val>
    /// parameter selects the acceptable value for the peak throughput in range
    /// 0-9. The factory-programmed value is 0. • 19: minimum QoS mean rate -
    /// the <param_val> parameter selects the acceptable value for the mean
    /// throughput in range 0-18, 31. The factory-programmed value is 0. • 20:
    /// 3G QoS delivery order - the <param_val> parameter selects the acceptable
    /// value for the delivery order: o 0 (factory-programmed value): subscribed
    /// o 1: enable o 2: disable • 21: 3G QoS erroneous SDU delivery - the
    /// <param_val> parameter selects the acceptable value for the erroneous SDU
    /// delivery: o 0 (factory-programmed value): subscribed o 1: no detection o
    /// 2: enable o 3: disable • 22: 3G QoS extended guaranteed downlink bit
    /// rate - <param_val> is the value for the extended guaranteed downlink bit
    /// rate in kb/s. The factory-programmed value is 0. • 23: 3G QoS extended
    /// maximum downlink bit rate - <param_val> is the value for the extended
    /// maximum downlink bit rate in kb/s. The factory-programmed value is 0. •
    /// 24: 3G QoS guaranteed downlink bit rate - <param_val> is the value for
    /// the guaranteed downlink bit rate in kb/s. The factory-programmed value
    /// is 0. • 25: 3G QoS guaranteed uplink bit rate - <param_val> is the value
    /// for the guaranteed uplink bit rate in kb/s. The factory-programmed value
    /// is 0. • 26: 3G QoS maximum downlink bit rate - <param_val> is the value
    /// for the maximum downlink bit rate in kb/s. The factory-programmed value
    /// is 0. • 27: 3G QoS maximum uplink bit rate - <param_val> is the value
    /// for the maximum uplink bit rate in kb/s. The factory-programmed value is
    /// 0. • 28: 3G QoS maximum SDU size - <param_val> is the value for the
    ///    maximum SDU size in octets. The factory-programmed value is 0. • 29:
    ///    3G QoS residual bit error rate - <param_val> selects the acceptable
    ///    value for the residual bit error rate: o 0 (factory-programmed
    ///    value): subscribed o 1: 5E2 o 2: 1E2 o 3: 5E3 o 4: 4E3 o 5: 1E3 o 6:
    ///    1E4 o 7: 1E5 o 8: 1E6 o 9: 6E8 • 30: 3G QoS SDU error ratio -
    ///    <param_val> selects the acceptable value for the SDU error ratio: o 0
    ///    (factory-programmed value): subscribed o 1: 1E2 o 2: 7E3 o 3: 1E3 o
    ///    4: 1E4 o 5: 1E5 o 6: 1E6 o 7: 1E1 • 31: 3G QoS signalling indicator -
    ///    <param_val> selects the acceptable value for the signalling
    ///    indicator: o 0 (factory-programmed value): subscribed o 1: signalling
    ///    indicator 1 • 32: 3G QoS source statistics descriptor - <param_val>
    ///    selects the acceptable value for the source statistics descriptor: o
    ///    0 (factory-programmed value): subscribed o 1: source statistics
    ///    descriptor 1 • 33: 3G QoS traffic class - <param_val> selects the
    ///    acceptable value for the traffic class: o 0 (factory-programmed
    ///    value): subscribed o 1: conversational o 2: streaming o 3:
    ///    interactive o 4: background • 34: 3G QoS traffic priority
    /// - <param_val> selects the acceptable value for the traffic priority: o 0
    ///   (factory-programmed value): subscribed o 1: priority 1 o 2: priority 2
    ///   o 3: priority 3 • 35: 3G QoS transfer delay - <param_val> is the value
    ///   for the transfer delay in milliseconds. The factory-programmed value
    ///   is 0. • 36: 3G minimum QoS delivery order - <param_val> selects the
    ///   acceptable value for the delivery order: o 0 (factory-programmed
    ///   value): subscribed o 1: enable o 2: disable • 37: 3G minimum QoS
    ///   erroneous SDU delivery - <param_val> selects the acceptable value for
    ///   the erroneous SDU delivery: o 0 (factory-programmed value): subscribed
    ///   o 1: no detection o 2: enable o 3: disable • 38: 3G minimum QoS
    ///   extended guaranteed downlink bit rate
    /// - <param_val> is the value for the extended guaranteed downlink bit rate
    ///   in kb/s. The factoryprogrammed value is 0. • 39: 3G minimum QoS
    ///   extended maximum downlink bit rate - <param_val> is the value for the
    ///   extended maximum downlink bit rate in kb/s. The factory-programmed
    ///   value is 0. • 40: 3G minimum QoS guaranteed downlink bit rate -
    ///   <param_val> is the value for the guaranteed downlink bit rate in kb/s.
    ///   The factory-programmed value is 0. • 41: 3G minimum QoS guaranteed
    ///   uplink bit rate - <param_val> is the value for the guaranteed uplink
    ///   bit rate in kb/s. The factory-programmed value is 0. • 42: 3G minimum
    ///   QoS maximum downlink bit rate - <param_val> is the value for the
    ///   maximum downlink bit rate in kb/s. The factory-programmed value is 0.
    ///   • 43: 3G minimum QoS maximum uplink bit rate - <param_val> is the
    ///   value for the maximum uplink bit rate in kb/s. The factory-programmed
    ///   value is 0. • 44: 3G minimum QoS maximum SDU size - <param_val> is the
    ///   value for the maximum SDU size in octets. The factory-programmed value
    ///   is 0. • 45: 3G minimum QoS residual bit error rate - <param_val>
    ///   selects the acceptable value for the residual bit error rate: o 0
    ///   (factory-programmed value): subscribed o 1: 5E2 o 2: 1E2 o 3: 5E3 o 4:
    ///   4E3 o 5: 1E3 o 6: 1E4 o 7: 1E5 o 8: 1E6 o 9: 6E8 • 46: 3G minimum QoS
    ///   SDU error ratio - <param_val> selects the acceptable value for the SDU
    ///   error ratio: o 0 (factory-programmed value): subscribed o 1: 1E2 o 2:
    ///   7E3 o 3: 1E3 o 4: 1E4 o 5: 1E5 o 6: 1E6 o 7: 1E1 • 47: 3G minimum QoS
    ///   signalling indicator
    /// - <param_val> selects the acceptable value for the signalling indicator:
    ///   o 0 (factory-programmed value): subscribed o 1: signalling indicator 1
    ///   • 48: 3G minimum QoS source statistics descriptor - <param_val>
    ///   selects the acceptable value for the source statistics descriptor: o 0
    ///   (factory-programmed value): subscribed o 1: source statistics
    ///   descriptor 1 • 49: 3G minimum QoS traffic class - <param_val> selects
    ///   the acceptable value for the traffic class: o 0 (factory-programmed
    ///   value): subscribed o 1: conversational o 2: streaming o 3: interactive
    ///   o 4: background • 50: 3G minimum QoS traffic priority - <param_val>
    ///   selects the acceptable value for the traffic priority: o 0
    ///   (factory-programmed value): subscribed o 1: priority 1 o 2: priority 2
    ///   o 3: priority 3 • 51: 3G Minimum QoS transfer delay - <param_val> is
    ///   the value for the transfer delay in milliseconds. The
    ///   factory-programmed value is 0. QoSDelay3G(u32),
    #[at_arg(value = 255)]
    UNUSED,
    /// • 100: map the +UPSD profile to the specified <cid> in the +CGDCONT
    /// table. o 0: map the current profile to default bearer PDP ID o 1: map
    /// the current profile to <cid> 1 o 2: map the current profile to <cid> 2 o
    /// 3: map the current profile to <cid> 3 o 4: map the current profile to
    /// <cid> 4 o 5: map the current profile to <cid> 5 o 6: map the current
    /// profile to <cid> 6 o 7: map the current profile to <cid> 7 o 8: map the
    /// current profile to <cid> 8 CurrentProfileMap(u8),
    #[at_arg(value = 100)]
    MapProfile(ContextId),
}

#[derive(Clone, PartialEq, Eq, AtatEnum)]
pub enum PacketSwitchedParamReq {
    /// • 0: Protocol type; the allowed values of <param_val> parameter are
    ProtocolType = 0,
    /// • 1: APN - <param_val> defines the APN text string, e.g.
    /// "apn.provider.com"; the maximum length is 99. The factory-programmed
    /// value is an empty string.
    APN = 1,
    /// • 2: username - <param_val> is the user name text string for the
    /// authentication phase. The factory-programmed value is an empty string.
    Username = 2,
    /// • 3: password - <param_val> is the password text string for the
    /// authentication phase. Note: the AT+UPSD read command with param_tag = 3
    /// is not allowed and the read all command does not display it
    Password = 3,
    /// • 4: DNS1 - <param_val> is the text string of the primary DNS address.
    /// IPv4 DNS addresses are specified in dotted decimal notation form (i.e.
    /// four numbers in range 0-255 separated by periods, e.g.
    /// "xxx.yyy.zzz.www"). IPv6 DNS addresses are specified in standard IPv6
    /// notation form (2001:DB8:: address compression is allowed). The
    /// factory-programmed value is "0.0.0.0".
    DNS1 = 4,
    /// • 5: DNS2 - <param_val> is the text string of the secondary DNS address.
    /// IPv4 DNS addresses are specified in dotted decimal notation form (i.e.
    /// four numbers in range 0-255 separated by periods, e.g.
    /// "xxx.yyy.zzz.www"). IPv6 DNS addresses are specified in standard IPv6
    /// notation form (2001:DB8:: address compression is allowed). The
    /// factory-programmed value is "0.0.0.0".
    DNS2 = 5,
    /// • 6: authentication - the <param_val> parameter selects the
    /// authentication type:
    Authentication = 6,
    /// • 7: IP address - <param_val> is the text string of the static IP
    /// address given by the ISP in dotted decimal notation form (i.e. four
    /// numbers in range 0-255 separated by periods, e.g. "xxx.yyy.zzz.www").
    /// The factory-programmed value is "0.0.0.0". Note: IP address set as
    /// "0.0.0.0" means dynamic IP address assigned during PDP context
    /// activation
    IPAddress = 7,
    /// • 8: data compression - the <param_val> parameter refers to the default
    /// parameter named d_comp and selects the data compression type:
    DataCompression = 8,
    /// • 9: header compression - the <param_val> parameter refers to the
    /// default parameter named h_comp and selects the header compression type:
    HeaderCompression = 9,
    /// • 10: QoS precedence - the <param_val> parameter selects the precedence
    /// class:
    QoSPrecedence = 10,
    /// • 11: QoS delay - the <param_val> parameter selects the delay class:
    QoSDelay = 11,
    /// • 12: QoS reliability - the <param_val> parameter selects the
    /// reliability class:
    QoSReliability = 12,
    /// • 13: QoS peak rate - the <param_val> parameter selects the peak
    /// throughput in range 0-9. The factory-programmed value is 0. • 14: QoS
    /// mean rate - the <param_val> parameter selects the mean throughput in
    /// range 0-18, 31. The factory-programmed value is 0. • 15: minimum QoS
    /// precedence - the <param_val> parameter selects the acceptable value for
    /// the precedence class: o 0 (factory-programmed value): subscribed o 1:
    /// high o 2: normal o 3: low • 16: minimum QoS delay - the <param_val>
    /// parameter selects the acceptable value for the delay class: o 0
    /// (factory-programmed value): subscribed o 1: class 1 o 2: class 2 o 3:
    /// class 3 o 4: best effort • 17: minimum QoS reliability - the <param_val>
    /// parameter selects the minimum acceptable value for the reliability
    /// class: o 0 (factory-programmed value): subscribed o 1: class 1
    /// (Interpreted as class 2) o 2: class 2 (GTP Unack, LLC Ack and Protected,
    /// RLC Ack) o 3: class 3 (GTP Unack, LLC Unack and Protected, RLC Ack) o 4:
    /// class 4 (GTP Unack, LLC Unack and Protected, RLC Unack) o 5: class 5
    /// (GTP Unack, LLC Unack and Unprotected, RLC Unack) o 6: class 6
    /// (Interpreted as class 3) • 18: minimum QoS peak rate - the <param_val>
    /// parameter selects the acceptable value for the peak throughput in range
    /// 0-9. The factory-programmed value is 0. • 19: minimum QoS mean rate -
    /// the <param_val> parameter selects the acceptable value for the mean
    /// throughput in range 0-18, 31. The factory-programmed value is 0. • 20:
    /// 3G QoS delivery order - the <param_val> parameter selects the acceptable
    /// value for the delivery order: o 0 (factory-programmed value): subscribed
    /// o 1: enable o 2: disable • 21: 3G QoS erroneous SDU delivery - the
    /// <param_val> parameter selects the acceptable value for the erroneous SDU
    /// delivery: o 0 (factory-programmed value): subscribed o 1: no detection o
    /// 2: enable o 3: disable • 22: 3G QoS extended guaranteed downlink bit
    /// rate - <param_val> is the value for the extended guaranteed downlink bit
    /// rate in kb/s. The factory-programmed value is 0. • 23: 3G QoS extended
    /// maximum downlink bit rate - <param_val> is the value for the extended
    /// maximum downlink bit rate in kb/s. The factory-programmed value is 0. •
    /// 24: 3G QoS guaranteed downlink bit rate - <param_val> is the value for
    /// the guaranteed downlink bit rate in kb/s. The factory-programmed value
    /// is 0. • 25: 3G QoS guaranteed uplink bit rate - <param_val> is the value
    /// for the guaranteed uplink bit rate in kb/s. The factory-programmed value
    /// is 0. • 26: 3G QoS maximum downlink bit rate - <param_val> is the value
    /// for the maximum downlink bit rate in kb/s. The factory-programmed value
    /// is 0. • 27: 3G QoS maximum uplink bit rate - <param_val> is the value
    /// for the maximum uplink bit rate in kb/s. The factory-programmed value is
    /// 0. • 28: 3G QoS maximum SDU size - <param_val> is the value for the
    ///    maximum SDU size in octets. The factory-programmed value is 0. • 29:
    ///    3G QoS residual bit error rate - <param_val> selects the acceptable
    ///    value for the residual bit error rate: o 0 (factory-programmed
    ///    value): subscribed o 1: 5E2 o 2: 1E2 o 3: 5E3 o 4: 4E3 o 5: 1E3 o 6:
    ///    1E4 o 7: 1E5 o 8: 1E6 o 9: 6E8 • 30: 3G QoS SDU error ratio -
    ///    <param_val> selects the acceptable value for the SDU error ratio: o 0
    ///    (factory-programmed value): subscribed o 1: 1E2 o 2: 7E3 o 3: 1E3 o
    ///    4: 1E4 o 5: 1E5 o 6: 1E6 o 7: 1E1 • 31: 3G QoS signalling indicator -
    ///    <param_val> selects the acceptable value for the signalling
    ///    indicator: o 0 (factory-programmed value): subscribed o 1: signalling
    ///    indicator 1 • 32: 3G QoS source statistics descriptor - <param_val>
    ///    selects the acceptable value for the source statistics descriptor: o
    ///    0 (factory-programmed value): subscribed o 1: source statistics
    ///    descriptor 1 • 33: 3G QoS traffic class - <param_val> selects the
    ///    acceptable value for the traffic class: o 0 (factory-programmed
    ///    value): subscribed o 1: conversational o 2: streaming o 3:
    ///    interactive o 4: background • 34: 3G QoS traffic priority
    /// - <param_val> selects the acceptable value for the traffic priority: o 0
    ///   (factory-programmed value): subscribed o 1: priority 1 o 2: priority 2
    ///   o 3: priority 3 • 35: 3G QoS transfer delay - <param_val> is the value
    ///   for the transfer delay in milliseconds. The factory-programmed value
    ///   is 0. • 36: 3G minimum QoS delivery order - <param_val> selects the
    ///   acceptable value for the delivery order: o 0 (factory-programmed
    ///   value): subscribed o 1: enable o 2: disable • 37: 3G minimum QoS
    ///   erroneous SDU delivery - <param_val> selects the acceptable value for
    ///   the erroneous SDU delivery: o 0 (factory-programmed value): subscribed
    ///   o 1: no detection o 2: enable o 3: disable • 38: 3G minimum QoS
    ///   extended guaranteed downlink bit rate
    /// - <param_val> is the value for the extended guaranteed downlink bit rate
    ///   in kb/s. The factoryprogrammed value is 0. • 39: 3G minimum QoS
    ///   extended maximum downlink bit rate - <param_val> is the value for the
    ///   extended maximum downlink bit rate in kb/s. The factory-programmed
    ///   value is 0. • 40: 3G minimum QoS guaranteed downlink bit rate -
    ///   <param_val> is the value for the guaranteed downlink bit rate in kb/s.
    ///   The factory-programmed value is 0. • 41: 3G minimum QoS guaranteed
    ///   uplink bit rate - <param_val> is the value for the guaranteed uplink
    ///   bit rate in kb/s. The factory-programmed value is 0. • 42: 3G minimum
    ///   QoS maximum downlink bit rate - <param_val> is the value for the
    ///   maximum downlink bit rate in kb/s. The factory-programmed value is 0.
    ///   • 43: 3G minimum QoS maximum uplink bit rate - <param_val> is the
    ///   value for the maximum uplink bit rate in kb/s. The factory-programmed
    ///   value is 0. • 44: 3G minimum QoS maximum SDU size - <param_val> is the
    ///   value for the maximum SDU size in octets. The factory-programmed value
    ///   is 0. • 45: 3G minimum QoS residual bit error rate - <param_val>
    ///   selects the acceptable value for the residual bit error rate: o 0
    ///   (factory-programmed value): subscribed o 1: 5E2 o 2: 1E2 o 3: 5E3 o 4:
    ///   4E3 o 5: 1E3 o 6: 1E4 o 7: 1E5 o 8: 1E6 o 9: 6E8 • 46: 3G minimum QoS
    ///   SDU error ratio - <param_val> selects the acceptable value for the SDU
    ///   error ratio: o 0 (factory-programmed value): subscribed o 1: 1E2 o 2:
    ///   7E3 o 3: 1E3 o 4: 1E4 o 5: 1E5 o 6: 1E6 o 7: 1E1 • 47: 3G minimum QoS
    ///   signalling indicator
    /// - <param_val> selects the acceptable value for the signalling indicator:
    ///   o 0 (factory-programmed value): subscribed o 1: signalling indicator 1
    ///   • 48: 3G minimum QoS source statistics descriptor - <param_val>
    ///   selects the acceptable value for the source statistics descriptor: o 0
    ///   (factory-programmed value): subscribed o 1: source statistics
    ///   descriptor 1 • 49: 3G minimum QoS traffic class - <param_val> selects
    ///   the acceptable value for the traffic class: o 0 (factory-programmed
    ///   value): subscribed o 1: conversational o 2: streaming o 3: interactive
    ///   o 4: background • 50: 3G minimum QoS traffic priority - <param_val>
    ///   selects the acceptable value for the traffic priority: o 0
    ///   (factory-programmed value): subscribed o 1: priority 1 o 2: priority 2
    ///   o 3: priority 3 • 51: 3G Minimum QoS transfer delay - <param_val> is
    ///   the value for the transfer delay in milliseconds. The
    ///   factory-programmed value is 0. QoSDelay3G(u32),
    UNUSED = 255,
    /// • 100: map the +UPSD profile to the specified <cid> in the +CGDCONT
    /// table. o 0: map the current profile to default bearer PDP ID o 1: map
    /// the current profile to <cid> 1 o 2: map the current profile to <cid> 2 o
    /// 3: map the current profile to <cid> 3 o 4: map the current profile to
    /// <cid> 4 o 5: map the current profile to <cid> 5 o 6: map the current
    /// profile to <cid> 6 o 7: map the current profile to <cid> 7 o 8: map the
    /// current profile to <cid> 8 CurrentProfileMap(u8),
    MapProfile = 100,
}

#[derive(Clone, PartialEq, Eq, AtatEnum)]
pub enum ProtocolType {
    /// (factory-programmed value): IPv4
    IPv4 = 0,
    /// IPv6
    IPv6 = 1,
    /// IPv4v6 with IPv4 preferred for internal sockets
    IPv4v6PreferV4Internal = 2,
    /// IPv4v6 with IPv6 preferred for internal sockets
    IPv4v6PreferV6Internal = 3,
}

#[derive(Clone, PartialEq, Eq, AtatEnum)]
pub enum AuthenticationType {
    /// (factory-programmed value): none
    None = 0,
    /// PAP
    PAP = 1,
    /// CHAP
    CHAP = 2,
    /// automatic selection of authentication type (none/CHAP/PAP)
    Auto = 3,
}

#[derive(Clone, PartialEq, Eq, AtatEnum)]
pub enum DataCompression {
    /// (factory-programmed value): off
    Off = 0,
    /// predefined, i.e. V.42bis
    Predefined = 1,
    /// V.42bis
    V42Bits = 2,
}

#[derive(Clone, PartialEq, Eq, AtatEnum)]
pub enum HeaderCompression {
    /// (factory-programmed value): off
    Off = 0,
    /// predefined, i.e. RFC1144
    Predefined = 1,
    /// RFC1144
    RFC1144 = 2,
    /// RFC2507
    RFC2507 = 3,
    /// RFC3095
    RFC3095 = 4,
}

#[derive(Clone, PartialEq, Eq, AtatEnum)]
pub enum QoSPrecedence {
    /// (factory-programmed value): subscribed
    Subscribed = 0,
    /// high
    High = 1,
    /// normal
    Normal = 2,
    /// low
    Low = 3,
}

#[derive(Clone, PartialEq, Eq, AtatEnum)]
pub enum QoSDelay {
    /// (factory-programmed value): subscribed
    Subscribed = 0,
    /// class 1
    Class1 = 1,
    /// class 2
    Class2 = 2,
    /// class 3
    Class3 = 3,
    /// best effort
    BestEffort = 4,
}

#[derive(Clone, PartialEq, Eq, AtatEnum)]
pub enum QoSReliability {
    /// (factory-programmed value): subscribed
    Subscribed = 0,
    /// class 1 (Interpreted as class 2)
    Class1 = 1,
    /// class 2 (GTP Unack, LLC Ack and Protected, RLC Ack)
    Class2 = 2,
    /// class 3 (GTP Unack, LLC Unack and Protected, RLC Ack)
    Class3 = 3,
    /// class 4 (GTP Unack, LLC Unack and Protected, RLC Unack)
    Class4 = 4,
    /// class 5 (GTP Unack, LLC Unack and Unprotected, RLC Unack)
    Class5 = 5,
    /// class 6 (Interpreted as class 3)
    Class6 = 6,
}

#[derive(Clone, PartialEq, Eq, AtatEnum)]
pub enum PacketSwitchedAction {
    /// • 0: It clears the specified profile resetting all the parameters to their
    /// factory programmed values
    Reset = 0,
    /// • 1: It saves all the parameters in NVM
    Store = 1,
    /// • 2: It reads all the parameters from NVM
    Load = 2,
    /// • 3: It activates a PDP context with the specified profile, using the current
    /// parameters
    Activate = 3,
    /// • 4: It deactivates the PDP context associated with the specified profile
    Deactivate = 4,
}

#[derive(Debug, Clone, PartialEq, Eq, AtatEnum)]
pub enum PacketSwitchedNetworkDataParam {
    /// • 0: IP address: dynamic IP address assigned during PDP context
    /// activation;
    IPAddress = 0,
    /// • 1: DNS1: dynamic primary DNS address;
    DNS1 = 1,
    /// • 2: DNS2: dynamic secondary DNS address;
    DNS2 = 2,
    /// • 3: QoS precedence: network assigned precedence class of the QoS;
    QoSPrecedence = 3,
    /// • 4: QoS delay: network assigned delay class of the QoS;
    QoSDelay = 4,
    /// • 5: QoS reliability: network assigned reliability class of the QoS;
    QoSReliability = 5,
    /// • 6: QoS peak rate: network assigned peak rate value of the QoS;
    QoSPeakRate = 6,
    /// • 7: QoS mean rate: network assigned mean rate value of the QoS
    QoSMeanRate = 7,
    /// • 8: PSD profile status: if the profile is active the return value is 1,
    /// 0 otherwise
    PsdProfileStatus = 8,
    /// • 9: 3G QoS delivery order
    QoS3GDeliveryOrder = 9,
    /// • 10: 3G QoS erroneous SDU delivery • 11: 3G QoS extended guaranteed
    /// downlink bit rate • 12: 3G QoS extended maximum downlink bit rate • 13:
    /// 3G QoS guaranteed downlink bit rate • 14: 3G QoS guaranteed uplink bit
    /// rate • 15: 3G QoS maximum downlink bit rate • 16: 3G QoS maximum uplink
    /// bit rate • 17: 3G QoS maximum SDU size • 18: 3G QoS residual bit error
    /// rate • 19: 3G QoS SDU error ratio • 20: 3G QoS signalling indicator •
    /// 21: 3G QoS source statistics descriptor • 22: 3G QoS traffic class • 23:
    /// 3G QoS traffic priority • 24: 3G QoS transfer delay
    QoS3GTransferDelay = 24,
}

#[derive(Debug, Clone, PartialEq, Eq, AtatEnum)]
#[cfg_attr(feature = "defmt", derive(defmt::Format))]
pub enum GPRSAttachedState {
    /// • 0: Detached
    Detached = 0,
    /// • 1: Attached
    Attached = 1,
}

#[derive(Clone, PartialEq, Eq, AtatEnum)]
pub enum GPRSNetworkRegistrationUrcConfig {
    /// • 0 (default value and factory-programmed value): network registration
    /// URC disabled
    UrcDisabled = 0,
    /// • 1: network registration URC enabled
    UrcEnabled = 1,
    /// • 2: network registration and location information URC enabled
    UrcVerbose = 2,
}

/// Controls the processing of URCs specified within this command.
#[derive(Clone, PartialEq, Eq, AtatEnum)]
pub enum PSEventReportingMode {
    /// • 0 (default value): buffer URCs in the MT; if the buffer is full the
    /// oldest ones will be discarded
    CircularBufferUrcs = 0,
    /// • 1: discard URCs when V.24 link is reserved (online); otherwise forward
    /// them directly to the DTE
    DiscardUrcs = 1,
    /// • 2: buffer URCs in the MT when link reserved (online) and flush them to
    /// the DTE when the link becomes available; otherwise forward them directly
    /// to the DTE
    BufferUrcs = 2,
}

#[derive(Debug, Clone, PartialEq, Eq, AtatEnum)]
#[cfg_attr(feature = "defmt", derive(defmt::Format))]
pub enum GPRSNetworkRegistrationStat {
    /// • 0: not registered, the MT is not currently searching an operator to
    /// register to
    NotRegistered = 0,
    /// • 1: registered, home network
    Registered = 1,
    /// • 2: not registered, but MT is currently searching a new operator to
    /// register to
    NotRegisteredSearching = 2,
    /// • 3: registration denied
    RegistrationDenied = 3,
    /// • 4: unknown (e.g. out of GERAN/UTRAN coverage)
    Unknown = 4,
    /// • 5: registered, roaming
    RegisteredRoaming = 5,
    /// • 8: attached for emergency bearer services only (see 3GPP TS 24.008
    /// [12] and 3GPP TS 24.301 [69] that specify the condition when the MS is
    /// considered as attached for emergency bearer services) (applicable only
    /// when <AcT> indicates 2,4,5,6)
    AttachedEmergencyOnly = 8,
}
#[derive(Clone, PartialEq, Eq, AtatEnum)]
pub enum ExtendedPSNetworkRegistrationUrcConfig {
    /// • 0: network registration attach status URC disabled
    UrcDisabled = 0,
    /// • 1: network registration attach status URC +UREG enabled
    UrcEnabled = 1,
}

#[derive(Debug, Clone, PartialEq, Eq, AtatEnum)]
#[cfg_attr(feature = "defmt", derive(defmt::Format))]
pub enum ExtendedPSNetworkRegistrationState {
    /// • 0: not registered for PS service
    NotRegistered = 0,
    /// • 1: registered for PS service, RAT=2G, GPRS available
    Registered2gGprs = 1,
    /// • 2: registered for PS service, RAT=2G, EDGE available
    Registered2gEdge = 2,
    /// • 3: registered for PS service, RAT=3G, WCDMA available
    Registered3gWcdma = 3,
    /// • 4: registered for PS service, RAT=3G, HSDPA available
    Registered3gHsdpa = 4,
    /// • 5: registered for PS service, RAT=3G, HSUPA available
    Registered3gHsupa = 5,
    /// • 6: registered for PS service, RAT=3G, HSDPA and HSUPA available
    Registered3gHspdaHsupa = 6,
    /// • 7: registered for PS service, RAT=4G
    Registered4g = 7,
    /// • 8: registered for PS service, RAT=2G, GPRS available, DTM available
    Registered2gGprsDtm = 8,
    /// • 9: registered for PS service, RAT=2G, EDGE available, DTM available
    Registered2gEdgeDtm = 9,
}

/// Mode configuration
#[derive(Clone, PartialEq, Eq, AtatEnum)]
pub enum EPSNetworkRegistrationUrcConfig {
    /// • 0: network registration URC disabled
    UrcDisabled = 0,
    /// • 1: network registration URC +CEREG: <stat> enabled
    UrcEnabled = 1,
    /// • 2: network registration and location information URC +CEREG:
    /// <stat>[,[<tac>],[<ci>],[<AcT>]] enabled
    UrcVerbose = 2,
    // • 3: network registration, location information and EMM cause value
    // information URC +CEREG:
    // <stat>[,[<tac>],[<ci>],[<AcT>][,<cause_type>,<reject_cause>]] enabled •
    // 4: PSM, network registration and location information information URC
    // +CEREG:
    // <stat>[,[<tac>],[<ci>],[<AcT>][,,[,[<Assigned_Active_Time>[,<Assigned_Periodic_TAU>]]]]]
    // enabled • 5: PSM, network registration, location information and EMM
    // cause value information URC +CEREG:
    // <stat>[,[<tac>],[<ci>],[<AcT>][,[<cause_type>],[<reject_cause>][,[<Assigned_Active_Time>,[<Assigned_Periodic_TAU>]]]]]
    // enabled
}

/// EPS registration status
#[derive(Debug, Clone, PartialEq, Eq, AtatEnum)]
#[cfg_attr(feature = "defmt", derive(defmt::Format))]
pub enum EPSNetworkRegistrationStat {
    /// • 0: not registered
    NotRegistered = 0,
    /// • 1: registered, home network
    Registered = 1,
    /// • 2: not registered, but the MT is currently trying to attach or
    /// searching an operator to register to
    NotRegisteredSearching = 2,
    /// • 3: registration denied
    RegistrationDenied = 3,
    /// • 4: unknown (e.g. out of E-UTRAN coverage)
    Unknown = 4,
    /// • 5: registered, roaming
    RegisteredRoaming = 5,
    /// • 8: attached for emergency bearer services only (see 3GPP TS 24.008
    /// [12] and 3GPP TS 24.301 [69] that specify the condition when the MS is
    /// considered as attached for emergency bearer services)
    AttachedEmergencyOnly = 8,
}<|MERGE_RESOLUTION|>--- conflicted
+++ resolved
@@ -4,12 +4,8 @@
 use heapless::String;
 
 /// Indicates the state of PDP context activation
-<<<<<<< HEAD
-#[derive(Clone, PartialEq, AtatEnum)]
+#[derive(Clone, PartialEq, Eq, AtatEnum)]
 #[cfg_attr(feature = "defmt", derive(defmt::Format))]
-=======
-#[derive(Clone, PartialEq, Eq, AtatEnum)]
->>>>>>> 7c89f175
 pub enum PDPContextStatus {
     /// 0: deactivated
     Deactivated = 0,
