--- conflicted
+++ resolved
@@ -128,7 +128,6 @@
 
     /// Initilize a new ublox device to a known state (restart, wait for startup, set RS232 settings, gpio settings, etc.)
     pub fn init(&self, restart: bool) -> Result<(), Error> {
-
         if restart && self.config.rst_pin.is_some() {
             if let Some(ref rst) = self.config.rst_pin {
                 // rst.set_high().ok();
@@ -299,39 +298,32 @@
                     log::info!("[URC] MessageWaitingIndication");
                 }
                 Some(Urc::SocketClosed(ip_transport_layer::urc::SocketClosed { socket })) => {
+                    #[cfg(features = "logging")]
                     log::info!("[URC] SocketClosed");
                     let mut sockets = self.sockets.try_borrow_mut()?;
-                    let mut tcp = sockets.get::<TcpSocket>(socket)?;
+                    let mut tcp = sockets.get::<TcpSocket>(&socket)?;
                     tcp.close();
                 }
                 Some(Urc::DataConnectionDeactivated(psn::urc::DataConnectionDeactivated {
                     ..
                 })) => {
+                    #[cfg(features = "logging")]
                     log::info!("[URC] DataConnectionDeactivated");
                     self.set_state(State::Deattached)?;
                 }
                 Some(Urc::SocketDataAvailable(ip_transport_layer::urc::SocketDataAvailable {
                     socket,
                     length,
-<<<<<<< HEAD
                 })) => match self.socket_ingress(&socket, length) {
-                    Ok(bytes) => log::info!("[URC] Ingressed {:?} bytes", bytes),
-                    Err(e) => log::error!("[URC] Failed ingress! {:?}", e),
-                },
-=======
-                })) => {
-                    match self.socket_ingress(socket, length) {
-                        Ok(_bytes) => {
-                            // #[cfg(features = "logging")]
-                            // log::info!("[URC] Ingressed {:?} bytes", bytes)
-                        }
-                        Err(e) => {
-                            #[cfg(features = "logging")]
-                            log::error!("[URC] Failed ingress! {:?}", e);
-                        }
+                    Ok(bytes) => {
+                        #[cfg(features = "logging")]
+                        log::info!("[URC] Ingressed {:?} bytes", bytes);
                     }
-                }
->>>>>>> aa502943
+                    Err(e) => {
+                        #[cfg(features = "logging")]
+                        log::error!("[URC] Failed ingress! {:?}", e);
+                    }
+                },
                 None => break,
             };
         }
@@ -348,32 +340,6 @@
         }
 
         let chunk_size = core::cmp::min(length, 200);
-<<<<<<< HEAD
-
-        // let mut retry_attempt = 5;
-        let socket_data = self.send_at(&ReadSocketData {
-            socket: socket.clone(),
-            length: chunk_size,
-        })?;
-        // loop {
-        //      {
-        //         Ok(resp) => break resp,
-        //         // Retry on timeout!
-        //         Err(e @ Error::AT(atat::Error::Timeout)) => {
-        //             // if retry_attempt <= 0 {
-        //             //     let mut sockets = self.sockets.try_borrow_mut()?;
-        //             //     let mut tcp = sockets.get::<TcpSocket>(socket.clone())?;
-        //             //     tcp.close();
-        //                 return Err(e);
-        //             // }
-        //             // retry_attempt -= 1;
-        //         }
-        //         Err(e) => return Err(e)
-        //     };
-        // };
-
-        // log::debug!("Ingressed: {} bytes, {:?}", socket_data.length, socket_data.data);
-=======
         let mut sockets = self.sockets.try_borrow_mut()?;
 
         let data: heapless::Vec<_, consts::U200>;
@@ -382,7 +348,7 @@
             //Handle tcp socket
             Ok(mut tcp) => {
                 let socket_data = self.send_at(&ReadSocketData {
-                    socket,
+                    socket: socket.clone(),
                     length: chunk_size,
                 })?;
 
@@ -390,10 +356,9 @@
                     return Err(Error::BadLength);
                 }
 
-                if socket_data.socket != socket {
+                if &socket_data.socket != socket {
                     return Err(Error::WrongSocketType);
                 }
->>>>>>> aa502943
 
                 data = hex::decode_hex(&socket_data.data).map_err(|_| Error::BadLength)?;
                 return Ok(tcp.rx_enqueue_slice(&data));
@@ -405,7 +370,7 @@
             //Handle udp socket
             Ok(mut udp) => {
                 let socket_data = self.send_at(&ReadUDPSocketData {
-                    socket,
+                    socket: socket.clone(),
                     length: chunk_size,
                 })?;
 
@@ -413,7 +378,7 @@
                     return Err(Error::BadLength);
                 }
 
-                if socket_data.socket != socket {
+                if &socket_data.socket != socket {
                     return Err(Error::WrongSocketType);
                 }
 
